--- conflicted
+++ resolved
@@ -321,20 +321,9 @@
 }
 
 static inline constexpr uint64_t f64(uint64_t x, uint64_t y) { return y * (2 - y * x); }
-<<<<<<< HEAD
-static inline constexpr uint64_t findMultInverse64(uint64_t x) {
-  if(!(x&1)) throw std::runtime_error("Can't get multiplicative inverse of an even number.");
-=======
-static inline VType f64(VType x, VType y) {
-    __m128i *p1 = reinterpret_cast<__m128i *>(&x), *p2 = reinterpret_cast<__m128i *>(&y);
-    for(auto i = 0u; i < sizeof(x) / sizeof(__m128i); ++i)
-        p1[i] = vec::_mm_mullo_epi64(p2[i], _mm_sub_epi64(_mm_set1_epi64x(2), vec::_mm_mullo_epi64(p1[i], p2[i])));
-    return x;
-}
 
 static inline uint64_t findMultInverse64(uint64_t x) {
-  assert(x & 1 || !std::fprintf(stderr, "Even numbers don't have unique Z mod 2^64 inverses."));
->>>>>>> 34471d6c
+  assert(x & 1 || !std::fprintf(stderr, "Can't get multiplicative inverse of an even number."));
   uint64_t y = (3 * x) ^ 2;
   y = f64(x, y);
   y = f64(x, y);
@@ -342,21 +331,6 @@
   y = f64(x, y);
   return y;
 }
-<<<<<<< HEAD
-=======
-
-#if 0
-static inline VType findMultInverse64(VType x) {
-  x.for_each([](auto v) {if(!(v&1)) throw std::runtime_error("Can't get multiplicative inverse of an even number.");});
-  VType y = Space::xor_fn(Space::mul(Space::set1(3), x.simd_), Space::set1(2));
-  y = f64(x, y);
-  y = f64(x, y);
-  y = f64(x, y);
-  y = f64(x, y);
-  return y;
-}
-#endif
->>>>>>> 34471d6c
 
 template<typename T>
 struct Inverse64 {
@@ -378,8 +352,7 @@
 };
 
 
-
-} // multinv
+} // namespace multinv
 
 template<size_t n, bool left>
 struct Rot {
