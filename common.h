#pragma once

#include <algorithm>
#include <array>
#include <atomic>
#include <cassert>
#include <cinttypes>
#include <climits>
#include <cmath>
#include <cstdint>
#include <cstdlib>
#include <cstring>
#include <limits>
#include <random>
#include <set>
#include <stdexcept>
#include <string>
#include <thread>
#include <vector>
#include "sseutil.h"
#include "math.h"
#include "unistd.h"
#include "x86intrin.h"
#include "kthread.h"
#include  "div.h"
#if ZWRAP_USE_ZSTD
#  include "zstd_zlibwrapper.h"
#else
#  include <zlib.h>
#endif
#include "libpopcnt/libpopcnt.h"
#include "compact_vector/include/compact_vector.hpp"
#ifndef _VEC_H__
#  define NO_SLEEF
#  define NO_BLAZE
#  include "vec.h" // Import vec.h, but disable blaze and sleef.
#endif
#if __AES__
#include "aesctr/aesctr.h"
#endif

#include "hash.h"

#ifndef HAS_AVX_512
#  define HAS_AVX_512 (_FEATURE_AVX512F || _FEATURE_AVX512ER || _FEATURE_AVX512PF || _FEATURE_AVX512CD || __AVX512BW__ || __AVX512CD__ || __AVX512F__ || __AVX512__)
#endif

#ifndef INLINE
#  if __GNUC__ || __clang__
#    define INLINE __attribute__((always_inline)) inline
#  else
#    define INLINE inline
#  endif
#endif

#ifdef INCLUDE_CLHASH_H_
#  define ENABLE_CLHASH 1
#elif ENABLE_CLHASH
#  include "clhash.h"
#endif

#if defined(NDEBUG)
#  if NDEBUG == 0
#    undef NDEBUG
#  endif
#endif

#ifndef FOREVER
#  define FOREVER for(;;)
#endif
#ifndef ASSERT_INT_T
#  define ASSERT_INT_T(T) typename=typename ::std::enable_if<::std::is_integral<(T)>::value>::type
#endif

#if __has_cpp_attribute(no_unique_address)
#  define NO_ADDRESS [[no_unique_address]]
#else
#  define NO_ADDRESS
#endif

#ifndef CONST_IF
#if __cplusplus >= 201703L
#define CONST_IF if constexpr
#else
#define CONST_IF if
#endif
#endif


#ifndef DBSKETCH_WRITE_STRING_MACROS
#define DBSKETCH_WRITE_STRING_MACROS \
    ssize_t write(const std::string &path, int compression=6) const {return write(path.data(), compression);}\
    ssize_t write(const char *path, int compression=6) const {\
        std::string mode = compression ? std::string("wb") + std::to_string(compression): std::string("wT");\
        gzFile fp = gzopen(path, mode.data());\
        if(!fp) throw std::runtime_error(std::string("Could not open file at ") + path);\
        auto ret = write(fp);\
        gzclose(fp);\
        return ret;\
    }

#define DBSKETCH_READ_STRING_MACROS \
    ssize_t read(const std::string &path) {return read(path.data());}\
    ssize_t read(const char *path) {\
        gzFile fp = gzopen(path, "rb");\
        if(!fp) throw std::runtime_error(std::string("Could not open file at ") + path);\
        ssize_t ret = read(fp);\
        gzclose(fp);\
        return ret;\
    }
#endif

namespace sketch {
namespace common {
using namespace hash;
class NotImplementedError: public std::runtime_error {
public:
    template<typename... Args>
    NotImplementedError(Args &&...args): std::runtime_error(std::forward<Args>(args)...) {}

    NotImplementedError(): std::runtime_error("NotImplemented.") {}
};

#if __AES__
using DefaultRNGType = aes::AesCtr<uint64_t, 2>;
#else
using DefaultRNGType = std::mt19937_64;
#endif

template<typename BloomType>
inline double jaccard_index(const BloomType &h1, const BloomType &h2) {
    return h1.jaccard_index(h2);
}
template<typename BloomType>
inline double jaccard_index(BloomType &h1, BloomType &h2) {
    return h1.jaccard_index(h2);
}

using std::uint64_t;
using std::uint32_t;
using std::uint16_t;
using std::uint8_t;
using std::size_t;
using Space = vec::SIMDTypes<uint64_t>;
#if HAS_AVX_512
static_assert(sizeof(Space::VType) == sizeof(__m512i), "Must be the right size");
#endif

template<typename ValueType>
#if HAS_AVX_512
using Allocator = sse::AlignedAllocator<ValueType, sse::Alignment::AVX512>;
#elif __AVX2__
using Allocator = sse::AlignedAllocator<ValueType, sse::Alignment::AVX>;
#elif __SSE2__
using Allocator = sse::AlignedAllocator<ValueType, sse::Alignment::SSE>;
#else
using Allocator = std::allocator<ValueType, sse::Alignment::Normal>;
#endif

#ifdef NOT_THREADSAFE
using DefaultCompactVectorType = ::compact::vector<uint64_t, 0, uint64_t, Allocator<uint64_t>>;

template<size_t NBITS>
using DefaultStaticCompactVectorType = ::compact::vector<uint64_t, NBITS, uint64_t, Allocator<uint64_t>>;
#else
using DefaultCompactVectorType = ::compact::ts_vector<uint64_t, 0, uint64_t, Allocator<uint64_t>>;

template<size_t NBITS>
using DefaultStaticCompactVectorType = ::compact::ts_vector<uint64_t, NBITS, uint64_t, Allocator<uint64_t>>;
#endif

template<typename T>
static INLINE T roundup(T x) noexcept {
    --x;
    x |= x >> 1;
    x |= x >> 2;
    x |= x >> 4;
    if(sizeof(x) > 1)
        x |= x >> 8;
    if(sizeof(x) > 2)
        x |= x >> 16;
    if(sizeof(x) > 4)
        x |= x >> 32;
    return ++x;
}

#if __GNUC__ || __clang__
constexpr INLINE unsigned clz(unsigned long long x) {
    return __builtin_clzll(x);
}
constexpr INLINE unsigned clz(unsigned long x) {
    return __builtin_clzl(x);
}
constexpr INLINE unsigned clz(unsigned x) {
    return __builtin_clz(x);
}
constexpr INLINE unsigned ffs(unsigned long long x) {
    return __builtin_ffsll(x);
}
constexpr INLINE unsigned ffs(unsigned long x) {
    return __builtin_ffsl(x);
}
constexpr INLINE unsigned ffs(unsigned x) {
    return __builtin_ffs(x);
}
#else
#pragma message("Using manual clz instead of gcc/clang __builtin_*")
#define clztbl(x, arg) do {\
    switch(arg) {\
        case 0:                         x += 4; break;\
        case 1:                         x += 3; break;\
        case 2: case 3:                 x += 2; break;\
        case 4: case 5: case 6: case 7: x += 1; break;\
    }} while(0)

constexpr INLINE int clz_manual( uint32_t x )
{
  int n(0);
  if ((x & 0xFFFF0000) == 0) {n  = 16; x <<= 16;}
  if ((x & 0xFF000000) == 0) {n +=  8; x <<=  8;}
  if ((x & 0xF0000000) == 0) {n +=  4; x <<=  4;}
  clztbl(n, x >> (32 - 4));
  return n;
}

// Overload
constexpr INLINE int clz_manual( uint64_t x )
{
  int n(0);
  if ((x & 0xFFFFFFFF00000000ull) == 0) {n  = 32; x <<= 32;}
  if ((x & 0xFFFF000000000000ull) == 0) {n += 16; x <<= 16;}
  if ((x & 0xFF00000000000000ull) == 0) {n +=  8; x <<=  8;}
  if ((x & 0xF000000000000000ull) == 0) {n +=  4; x <<=  4;}
  clztbl(n, x >> (64 - 4));
  return n;
}

// clz wrappers. Apparently, __builtin_clzll is undefined for values of 0.
// However, by modifying our code to set a 1-bit at the end of the shifted
// region, we can guarantee that this does not happen for our use case.

#define clz(x) clz_manual(x)
// https://en.wikipedia.org/wiki/Find_first_set#CLZ
// Modified for constexpr, added 64-bit overload.
#endif /* #if not __GNUC__ or __clang__ */

static_assert(clz(0x0000FFFFFFFFFFFFull) == 16, "64-bit clz failed.");
static_assert(clz(0x000000000FFFFFFFull) == 36, "64-bit clz failed.");
static_assert(clz(0x0000000000000FFFull) == 52, "64-bit clz failed.");
static_assert(clz(0x0000000000000003ull) == 62, "64-bit clz failed.");
static_assert(clz(0x0000013333000003ull) == 23, "64-bit clz failed.");


template<typename T>
static constexpr INLINE unsigned ilog2(T x) noexcept {
    return sizeof(T) * CHAR_BIT - clz(x)  - 1;
}

struct identity {
    template<typename T>
    constexpr decltype(auto) operator()(T &&t) const {
        return std::forward<T>(t);
    }
};

template<typename I1, typename I2, typename Func=identity>
double geomean(I1 beg, I2 end, const Func &func=Func()) {
   return std::exp(std::accumulate(beg, end, 0., [&func](auto x, auto y) {return x + std::log(func(y));}) / std::distance(beg, end));
}
template<typename I1, typename I2, typename Func=identity>
double geomean_invprod(I1 beg, I2 end, double num=1., const Func &func=Func()) {
   return std::exp(std::log(num) - std::accumulate(beg, end, 0., [&func](auto x, auto y) {return x + std::log(func(y));}) / std::distance(beg, end));
}
template<typename I1, typename I2, typename Func=identity>
double arithmean(I1 beg, I2 end, const Func &func=Func()) {
   return std::accumulate(beg, end, 0., [&func](auto x, auto y) {return x + func(y);}) / std::distance(beg, end);
}
template<typename I1, typename I2, typename Func=identity>
double arithmean_invsim(I1 beg, I2 end, double num=1., const Func &func=Func()) {
   return std::accumulate(beg, end, 0., [&func,num](auto x, auto y) {return x + num / func(y);}) / std::distance(beg, end);
}


namespace lut {
static const uint8_t nhashesper64bitword [] {
/*
# Auto-generated using:
print("    0xFFu, %s" % ", ".join(str(64 // x) for x in range(1, 63)))
    0xFFu, 64, 32, 21, 16, 12, 10, 9, 8, 7, 6, 5, 5, 4, 4, 4, 4, 3, 3, 3, 3, 3, 2, 2, 2, 2, 2, 2, 2, 2, 2, 2, 2, 1, 1, 1, 1, 1, 1, 1, 1, 1, 1, 1, 1, 1, 1, 1, 1, 1, 1, 1, 1, 1, 1, 1, 1, 1, 1, 1, 1, 1, 1

*/
    0xFFu, 64, 32, 21, 16, 12, 10, 9, 8, 7, 6, 5, 5, 4, 4, 4, 4, 3, 3, 3, 3, 3, 2, 2, 2, 2, 2, 2, 2, 2, 2, 2, 2, 1, 1, 1, 1, 1, 1, 1, 1, 1, 1, 1, 1, 1, 1, 1, 1, 1, 1, 1, 1, 1, 1, 1, 1, 1, 1, 1, 1, 1, 1
};
} // namespace lut


template<typename T>
static constexpr inline bool is_pow2(T val) {
    return val && (val & (val - 1)) == 0;
}

template<typename T>
class TD;

INLINE auto popcount(uint64_t val) noexcept {
#ifdef AVOID_ASM_POPCNT
// From cqf https://github.com/splatlab/cqf/
    asm("popcnt %[val], %[val]"
            : [val] "+r" (val)
            :
            : "cc");
    return val;
#else
    // According to GodBolt, gcc7.3 fails to inline this function call even at -Ofast.
    //
    //
    return __builtin_popcountll(val);
#endif
}
inline unsigned popcount(__m64 val) noexcept {return popcount(*reinterpret_cast<uint64_t *>(&val));}

template<typename T>
static INLINE uint64_t vatpos(const T v, size_t ind) {
    return reinterpret_cast<const uint64_t *>(&v)[ind];
}

template<typename T>
static INLINE uint64_t sum_of_u64s(const T val) {
    uint64_t sum = vatpos(val, 0);
    for(size_t i = 1; i < sizeof(T) / sizeof(uint64_t); ++i)
        sum += vatpos(val, i);
    return sum;
}
<<<<<<< HEAD
#if __AVX512F__ || __KNCNI__
template<>
INLINE uint64_t sum_of_u64s<__m512i>(const __m512i val) {return _mm512_reduce_add_epi64(val);}
=======
#if defined(__AVX512F__) || defined(__KNCNI__)
#  if (__clang__ &&__clang_major__ >= 4) || (__GNUC__ && __GNUC__ >= 7)
template<>
INLINE uint64_t sum_of_u64s<__m512i>(const __m512i val) {
    return _mm512_reduce_add_epi64(val);
}
#  endif
>>>>>>> 5cb7e9d1
#endif
template<typename T>
INLINE auto popcnt_fn(T val);
template<>
INLINE auto popcnt_fn(typename vec::SIMDTypes<uint64_t>::Type val) {

#define VAL_AS_ARR(ind) reinterpret_cast<const uint64_t *>(&val)[ind]
#if HAS_AVX_512
#  if __AVX512VPOPCNTDQ__
#    define FUNCTION_CALL ::_mm512_popcnt_epi64(val)
#  else
#    define FUNCTION_CALL popcnt512(val)
#  endif
#elif __AVX2__
// This is supposed to be the fastest option according to the README at https://github.com/kimwalisch/libpopcnt
#define FUNCTION_CALL popcnt256(val)
#elif __SSE2__
#define FUNCTION_CALL _mm_set_epi64x(popcount(_mm_cvtsi128_si64(val)), popcount(_mm_cvtsi128_si64(_mm_unpackhi_epi64(val, val))))
#else
#  error("Need SSE2. TODO: make this work for non-SIMD architectures")
#endif
    return FUNCTION_CALL;
#undef FUNCTION_CALL
#undef VAL_AS_ARR
}
template<>
INLINE auto popcnt_fn(typename vec::SIMDTypes<uint64_t>::VType val) {
    return popcnt_fn(val.simd_);
}

namespace sort {
// insertion_sort from https://github.com/orlp/pdqsort
// Slightly modified stylistically.
template<class Iter, class Compare>
inline void insertion_sort(Iter begin, Iter end, Compare comp) {
    using T = typename std::iterator_traits<Iter>::value_type;

    for (Iter cur = begin + 1; cur < end; ++cur) {
        Iter sift = cur;
        Iter sift_1 = cur - 1;

        // Compare first so we can avoid 2 moves for an element already positioned correctly.
        if (comp(*sift, *sift_1)) {
            T tmp = std::move(*sift);

            do { *sift-- = std::move(*sift_1); }
            while (sift != begin && comp(tmp, *--sift_1));

            *sift = std::move(tmp);
        }
    }
}
template<class Iter>
inline void insertion_sort(Iter begin, Iter end) {
    insertion_sort(begin, end, std::less<std::decay_t<decltype(*begin)>>());
}
#ifndef SORT_ALGORITHM
template<typename... Args>
void default_sort(Args &&... args) {std::sort(std::forward<Args>(args)...);}
#else
template<typename... Args>
void default_sort(Args &&... args) {SORT_ALGORITHM(std::forward<Args>(args)...);}
#endif

} // namespace sort


struct DoNothing {
    template<typename... Args>void operator()(const Args &&...  args)const{}
    template<typename T>void operator()(const T &x)const{}
};

namespace detail {
// Overloads for setting memory to 0 for either compact vectors
// or std::vectors
template<typename T, typename AllocatorType=typename T::allocator>
static inline void zero_memory(std::vector<T, AllocatorType> &v, size_t newsz) {
    std::memset(v.data(), 0, v.size() * sizeof(v[0]));
    v.resize(newsz);
    std::fprintf(stderr, "New size of container: %zu\n", newsz);
}
template<typename T1, unsigned int BITS, typename T2, typename Allocator>
static inline void zero_memory(compact::vector<T1, BITS, T2, Allocator> &v, size_t newsz=0) {
   std::memset(v.get(), 0, v.bytes()); // zero array
}
template<typename T1, unsigned int BITS, typename T2, typename Allocator>
static inline void zero_memory(compact::ts_vector<T1, BITS, T2, Allocator> &v, size_t newsz=0) {
   std::memset(v.get(), 0, v.bytes()); // zero array
}

template<typename T>
struct alloca_wrap {
    T *ptr_;
    alloca_wrap(size_t n): ptr_
#if defined(AVOID_ALLOCA)
        (static_cast<T *>(std::malloc(n * sizeof(T))))
#else
        (static_cast<T *>(__builtin_alloca(n * sizeof(T))))
#endif
    {}
    T *get() {
        return ptr_;
    }
    ~alloca_wrap() {
#if defined(AVOID_ALLOCA)
        std::free(ptr_);
#endif
    }
};

} // namespace detail

namespace policy {

template<typename T>
struct SizePow2Policy {
    T mask_;
    SizePow2Policy(size_t n): mask_((1ull << nelem2arg(n)) - 1) {
    }
    static size_t nelem2arg(size_t nelem) {
        return ilog2(roundup(nelem));
    }
    size_t nelem() const {return size_t(mask_) + 1;}
    static size_t arg2vecsize(size_t arg) {return size_t(1) << nelem2arg(arg);}
    T mod(T rv) const {
        return rv & mask_;
    }
};

template<typename T>
struct SizeDivPolicy {
    schism::Schismatic<T> div_;
    static size_t nelem2arg(size_t nelem) {
        return nelem;
    }
    size_t nelem() const {return div_.d_;}
    static size_t arg2vecsize(size_t arg) {return arg;}
    T mod(T rv) const {return div_.mod(rv);}
    SizeDivPolicy(T div): div_(div) {}
};

} // policy

enum MHCardinalityMode: uint8_t {
    HARMONIC_MEAN,
    GEOMETRIC_MEAN,
    ARITHMETIC_MEAN,
    MEDIAN,
    HLL_METHOD, // Should perform worse than harmonic
};

} // namespace common
} // namespace sketch<|MERGE_RESOLUTION|>--- conflicted
+++ resolved
@@ -331,11 +331,6 @@
         sum += vatpos(val, i);
     return sum;
 }
-<<<<<<< HEAD
-#if __AVX512F__ || __KNCNI__
-template<>
-INLINE uint64_t sum_of_u64s<__m512i>(const __m512i val) {return _mm512_reduce_add_epi64(val);}
-=======
 #if defined(__AVX512F__) || defined(__KNCNI__)
 #  if (__clang__ &&__clang_major__ >= 4) || (__GNUC__ && __GNUC__ >= 7)
 template<>
@@ -343,7 +338,6 @@
     return _mm512_reduce_add_epi64(val);
 }
 #  endif
->>>>>>> 5cb7e9d1
 #endif
 template<typename T>
 INLINE auto popcnt_fn(T val);
