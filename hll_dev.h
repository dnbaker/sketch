#ifndef HLL_DEV_H__
#define HLL_DEV_H__

namespace hll {

#ifndef HLL_H_
#  error("Please include hll.h first. Defining -DENABLE_HLL_DEVELOP is recommended instead, but so long as you include this after, no harm is done.")
#endif

namespace hll {

class hlldub_t: public hll_t {
    // hlldub_t inserts each value twice (forward and reverse)
    // and simply halves cardinality estimates.
public:
    template<typename... Args>
    hlldub_t(Args &&...args): hll_t(std::forward<Args>(args)...) {}
    INLINE void add(uint64_t hashval) {
        hll_t::add(hashval);
#ifndef NOT_THREADSAFE
        for(const uint32_t index(hashval & ((m()) - 1)), lzt(ctz(hashval >> p()) + 1);
            core_[index] < lzt;
            __sync_bool_compare_and_swap(core_.data() + index, core_[index], lzt));
#else
        const uint32_t index(hashval & (m() - 1)), lzt(ctz(hashval >> p()) + 1);
        if(core_[index] < lzt) core_[index] = lzt;
#endif
    }
    double report() {
        sum();
        return this->creport();
    }
    double creport() {
        return hll_t::creport() * 0.5;
    }
    bool may_contain(uint64_t hashval) {
        return hll_t::may_contain(hashval) && core_[hashval & ((m()) - 1)] >= ctz(hashval >> p()) + 1;
    }

    INLINE void addh(uint64_t element) {add(wang_hash(element));}
};

class dhll_t: public hll_t {
    // dhll_t is a bidirectional hll sketch which does not currently support set operations
    // It is based on the idea that the properties of a hll sketch work for both leading and trailing zeros and uses them as independent samples.
    std::vector<uint8_t, Allocator> dcore_;
public:
    template<typename... Args>
    dhll_t(Args &&...args): hll_t(std::forward<Args>(args)...),
                            dcore_(1ull << hll_t::p()) {
    }
    void sum() {
        uint32_t fcounts[65]{0};
        uint32_t rcounts[65]{0};
        const auto &core(hll_t::core());
        for(size_t i(0); i < core.size(); ++i) {
            // I don't this can be unrolled and LUT'd.
            ++fcounts[core[i]]; ++rcounts[dcore_[i]];
        }
        value_  = detail::calculate_estimate(fcounts, use_ertl_, m(), np_, alpha());
        value_ += detail::calculate_estimate(rcounts, use_ertl_, m(), np_, alpha());
        value_ *= 0.5;
        is_calculated_ = 1;
    }
    void add(uint64_t hashval) {
        hll_t::add(hashval);
#ifndef NOT_THREADSAFE
        for(const uint32_t index(hashval & ((m()) - 1)), lzt(ctz(hashval >> p()) + 1);
            dcore_[index] < lzt;
            __sync_bool_compare_and_swap(dcore_.data() + index, dcore_[index], lzt));
#else
        const uint32_t index(hashval & (m() - 1)), lzt(ctz(hashval >> p()) + 1);
        if(dcore_[index] < lzt) dcore_[index] = lzt;
#endif
    }
    void addh(uint64_t element) {add(wang_hash(element));}
    bool may_contain(uint64_t hashval) {
        return hll_t::may_contain(hashval) && dcore_[hashval & ((m()) - 1)] >= ctz(hashval >> p()) + 1;
    }
};

<<<<<<< HEAD
=======

>>>>>>> 5a002347
} // namespace hll

#endif // #ifndef HLL_DEV_H__<|MERGE_RESOLUTION|>--- conflicted
+++ resolved
@@ -6,8 +6,6 @@
 #ifndef HLL_H_
 #  error("Please include hll.h first. Defining -DENABLE_HLL_DEVELOP is recommended instead, but so long as you include this after, no harm is done.")
 #endif
-
-namespace hll {
 
 class hlldub_t: public hll_t {
     // hlldub_t inserts each value twice (forward and reverse)
@@ -79,10 +77,6 @@
     }
 };
 
-<<<<<<< HEAD
-=======
-
->>>>>>> 5a002347
 } // namespace hll
 
 #endif // #ifndef HLL_DEV_H__