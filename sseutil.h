#ifndef __SSE_UTIL_H__
#define __SSE_UTIL_H__
#include <cstdlib>
#include <cstdint>
#include <cstddef>
#include <cassert>

namespace sse {

#ifndef unlikely
#  if __GNUC__  || __clang__ || defined(BUILTIN_EXPECT_AVAILABLE)
#    define unlikely(x) __builtin_expect((x), 0)
#  else
#    define unlikely(x) (x)
#  endif
#endif

// From http://stackoverflow.com/questions/12942548/making-stdvector-allocate-aligned-memory
// Accessed 11/7/16
enum class Alignment : size_t
{
    Normal = sizeof(void*),
    SSE    = 16,
    AVX    = 32,
    KB     = 64,
    KL     = 64,
    AVX512 = 64
};


namespace detail {
    static inline void* allocate_aligned_memory(size_t align, size_t size) {
        assert(align >= sizeof(void*));
        assert((align & (align - 1)) == 0); // Assert is power of two

#if USE_ALIGNED_ALLOC
        return std::aligned_alloc(size, align);
#else
        void *ret;
        int rc(posix_memalign(&ret, align, size));
        return unlikely(rc != 0) ? nullptr: ret;
#endif
    }
}


template <typename T, Alignment Align = Alignment::AVX>
class AlignedAllocator;


template <Alignment Align>
struct AlignedAllocator<void, Align>
{
    using pointer = void *;
    using const_pointer = const void *;
    using value_type = void;

    template <class U> struct rebind { using other = AlignedAllocator<U, Align>; };
};


template <typename T, Alignment Align>
class AlignedAllocator
{
public:
    typedef T         value_type;
    typedef T*        pointer;
    typedef const T*  const_pointer;
    typedef T&        reference;
    typedef const T&  const_reference;
    typedef size_t    size_type;
    typedef std::ptrdiff_t difference_type;

    typedef std::true_type propagate_on_container_move_assignment;

    template <class U>
    struct rebind { typedef AlignedAllocator<U, Align> other; };

public:
    AlignedAllocator() noexcept {}
    template <class U>
    AlignedAllocator(const AlignedAllocator<U, Align>&) noexcept {}

    static constexpr size_type max_size() {return (size_type(~0) - size_type(Align)) / sizeof(T);}

    pointer address(reference x) const noexcept {
        return std::addressof(x);
    }
    const_pointer address(const_reference x) const noexcept {
        return std::addressof(x);
    }

    pointer allocate(size_type n, typename AlignedAllocator<void, Align>::const_pointer = 0)
    {
        pointer ret(reinterpret_cast<pointer>(detail::allocate_aligned_memory(static_cast<size_type>(Align) , n * sizeof(T))));
        if(unlikely(!ret)) throw std::bad_alloc();
        return ret;
    }

    void deallocate(pointer p, size_type) noexcept {std::free(p);}

    template <class U, class ...Args>
    void construct(U* p, Args&&... args) {
        ::new(reinterpret_cast<void*>(p)) U(std::forward<Args>(args)...);
    }

    void destroy(pointer p) { p->~T(); }
};


template <typename T, Alignment Align>
class AlignedAllocator<const T, Align>
{
public:
    typedef T         value_type;
    typedef const T*  pointer;
    typedef const T*  const_pointer;
    typedef const T&  reference;
    typedef const T&  const_reference;
    typedef size_t    size_type;
    typedef std::ptrdiff_t difference_type;

    typedef std::true_type propagate_on_container_move_assignment;

    template <class U>
    struct rebind { typedef AlignedAllocator<U, Align> other; };

public:
    AlignedAllocator() noexcept
    {}

    template <class U>
    AlignedAllocator(const AlignedAllocator<U, Align>&) noexcept
    {}

    size_type
    max_size() const noexcept
    { return (size_type(~0) - size_type(Align)) / sizeof(T); }

    const_pointer
    address(const_reference x) const noexcept
    { return std::addressof(x); }

    pointer
    allocate(size_type n, typename AlignedAllocator<void, Align>::const_pointer = 0)
    {
        pointer ret(reinterpret_cast<pointer>(detail::allocate_aligned_memory(static_cast<size_type>(Align) , n * sizeof(T))));
        if(unlikely(!ret)) throw std::bad_alloc();
        return ret;
    }

    void
    deallocate(pointer p, size_type) noexcept
    { std::free(p); }

    template <class U, class ...Args>
    void
    construct(U* p, Args&&... args)
    { ::new(reinterpret_cast<void*>(p)) U(std::forward<Args>(args)...); }

    void
    destroy(pointer p) { p->~T(); }
};

template <typename T, Alignment TAlign, typename U, Alignment UAlign>
inline bool operator== (const AlignedAllocator<T,TAlign>&, const AlignedAllocator<U, UAlign>&) noexcept
    { return TAlign == UAlign; }

template <typename T, Alignment TAlign, typename U, Alignment UAlign>
inline bool operator!= (const AlignedAllocator<T,TAlign>&, const AlignedAllocator<U, UAlign>&) noexcept
    { return TAlign != UAlign; }
<<<<<<< HEAD
inline void *detail::allocate_aligned_memory(size_t align, size_t size)
{
    assert(align >= sizeof(void*));
    assert((align & (align - 1)) == 0); // Assert is power of two

#if USE_ALIGNED_ALLOC
    return std::aligned_alloc(size, align);
#else
    void *ret;
    const int rc(posix_memalign(&ret, align, size));
    if(__builtin_expect(rc != 0, 0)) throw std::bad_alloc();
    return ret;
#endif
}

=======
>>>>>>> 91f1fe5e


} // namespace sse

#endif<|MERGE_RESOLUTION|>--- conflicted
+++ resolved
@@ -169,25 +169,6 @@
 template <typename T, Alignment TAlign, typename U, Alignment UAlign>
 inline bool operator!= (const AlignedAllocator<T,TAlign>&, const AlignedAllocator<U, UAlign>&) noexcept
     { return TAlign != UAlign; }
-<<<<<<< HEAD
-inline void *detail::allocate_aligned_memory(size_t align, size_t size)
-{
-    assert(align >= sizeof(void*));
-    assert((align & (align - 1)) == 0); // Assert is power of two
-
-#if USE_ALIGNED_ALLOC
-    return std::aligned_alloc(size, align);
-#else
-    void *ret;
-    const int rc(posix_memalign(&ret, align, size));
-    if(__builtin_expect(rc != 0, 0)) throw std::bad_alloc();
-    return ret;
-#endif
-}
-
-=======
->>>>>>> 91f1fe5e
-
 
 } // namespace sse
 
