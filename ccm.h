--- conflicted
+++ resolved
@@ -14,8 +14,6 @@
 static inline double sqrl2(const std::vector<T, AllocatorType> &v, uint32_t nhashes, uint32_t l2sz) {
     alloca_wrap<double> mem(nhashes);
     double *ptr = mem.get();
-#if OPTIMIZE_SQRL2
-//#error("This is broken")
     using VT = typename vec::SIMDTypes<T>::VType;
     using VS = vec::SIMDTypes<T>;
     VT sum = VS::set1(0);
@@ -33,28 +31,7 @@
             full_sum += *p1++;
         }
         ptr[i] = std::sqrt(sum.sum() + full_sum);
-<<<<<<< HEAD
-    }
-#else
-    for(size_t i = 0; i < nhashes; ++i) {
-        T sum = 0;
-        for(size_t ind = i << l2sz, e = (i + 1) << l2sz; ind != e; ++ind) {
-            sum += v[ind] * v[ind];
-        }
-        ptr[i] = std::sqrt(sum);
-    }
-=======
-    }
-#else
-    for(size_t i = 0; i < nhashes; ++i) {
-        T sum = 0;
-        for(size_t ind = i << l2sz, e = (i + 1) << l2sz; ind != e; ++ind) {
-            sum += v[ind] * v[ind];
-        }
-        ptr[i] = std::sqrt(sum);
-    }
->>>>>>> bbcb4e65
-#endif
+    }
     common::sort::insertion_sort(ptr, ptr + nhashes);
     double ret = (ptr[nhashes >> 1] + ptr[(nhashes - 1) >> 1]) * .5;
     return ret;
@@ -583,6 +560,9 @@
     const HashStruct hf_;
     uint64_t mask_;
     std::vector<CounterType, Allocator<CounterType>> seeds_;
+#if !NDEBUG
+    size_t sign_plus = 0, sign_minus = 0;
+#endif
 public:
     template<typename...Args>
     csbase_t(unsigned np, unsigned nh=1, unsigned seedseed=137, Args &&...args):
@@ -670,20 +650,41 @@
         cptr = counts.get();
         return (cptr[(nh_ >> 1)] + cptr[(nh_ - 1 ) >> 1]) >> 1;
     }
+    INLINE size_t index(uint64_t hv, unsigned subidx) const noexcept {
+        return (hv & mask_) + (subidx << np_);
+    }
     INLINE auto add(uint64_t hv, unsigned subidx) noexcept {
+#if !NDEBUG
+        //std::fprintf(stderr, "Value: %d is about to be incremented at index %u\n", unsigned(index(hv, subidx)));
+        at_pos(hv, subidx) += sign(hv);
+        //std::fprintf(stderr, "Value: %d was supposedly incremented by sign %d. Index: %zu/%zu\n", unsigned(at_pos(hv, subidx)), sign(hv), index(hv, subidx), core_.size());
+        return at_pos(hv, subidx);
+#else
         return at_pos(hv, subidx) += sign(hv);
+#endif
     }
     INLINE auto sub(uint64_t hv, unsigned subidx) noexcept {
         return at_pos(hv, subidx) -= sign(hv);
     }
     INLINE auto &at_pos(uint64_t hv, unsigned subidx) noexcept {
-        assert((hv & mask_) + (subidx << np_) < core_.size() || !std::fprintf(stderr, "hv & mask_: %zu. subidx %d. np: %d. nh: %d. size: %zu\n", size_t(hv&mask_), subidx, np_, nh_, core_.size()));
-        return core_[(hv & mask_) + (subidx << np_)];
-    }
-    INLINE int sign(uint64_t hv) const noexcept {return hv & (1ul << np_) ? 1: -1;}
+        assert(index(hv, subidx) < core_.size() || !std::fprintf(stderr, "hv & mask_: %zu. subidx %d. np: %d. nh: %d. size: %zu\n", size_t(hv&mask_), subidx, np_, nh_, core_.size()));
+        return core_[index(hv, subidx)];
+    }
     INLINE auto at_pos(uint64_t hv, unsigned subidx) const noexcept {
         assert((hv & mask_) + (subidx << np_) < core_.size());
-        return core_[(hv & mask_) + (subidx << np_)];
+        return core_[index(hv, subidx)];
+    }
+    INLINE int sign(uint64_t hv)
+#if !NDEBUG
+#else
+const noexcept
+#endif
+{
+#if !NDEBUG
+        if ( hv & (1ul << np_)) ++sign_plus;
+        else                    ++sign_minus;
+#endif
+        return hv & (1ul << np_) ? 1: -1;
     }
     INLINE void subh(Space::VType hv) noexcept {
         unsigned gadded = 0;
@@ -715,7 +716,12 @@
             });
         }
     }
-    CounterType est_count(uint64_t val) const {
+    CounterType est_count(uint64_t val) 
+#if !NDEBUG
+#else
+const
+#endif
+{
         common::detail::alloca_wrap<CounterType> mem(nh_);
         CounterType *ptr = mem.get(), *p = ptr;
         if(__builtin_expect(ptr == nullptr, 0)) throw std::bad_alloc();
@@ -733,6 +739,7 @@
             }
         }
         end:
+        //std::for_each(mem.get(), mem.get() + nh_, [p=mem.get()](const auto &x) {std::fprintf(stderr, "Count estimate for ind %zd is %u\n", &x - p, int32_t(x));});
         ///
         if(nh_ > 1) {
             sort::insertion_sort(ptr, ptr + nh_);
@@ -743,6 +750,11 @@
             return ptr[0];
         }
     }
+#if !NDEBUG
+    ~csbase_t() {
+        std::fprintf(stderr, "Sign counts: %zu/%zu (-1,+1)\n", sign_plus, sign_minus);
+    }
+#endif
 };
 
 template<typename VectorType=DefaultCompactVectorType,
