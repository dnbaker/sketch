CXX=g++
CC=gcc
FLAGS=-O3 -funroll-loops -pipe -march=native -I. -fpic -std=c++1z -Wall -Wextra -Wdisabled-optimization -DNDEBUG -DTHREADSAFE -Wno-unused-parameter

<<<<<<< HEAD

ifeq ($(shell uname),Darwin)
	FLAGS := $(FLAGS) -Wa,-q
=======
ifneq (,$(findstring g++,$(CXX)))
	ifeq ($(shell uname),Darwin)
		ifeq (,$(findstring clang,$(CXX)))
			FLAGS := $(FLAGS) -Wa,-q
		endif
	endif
>>>>>>> 3b911a0e
endif

all: test libhll.a

libhll.a: hll.o
	ar cr $@ $<

%.o: %.cpp
	$(CXX) -c $(FLAGS)	$< -o $@
%.o: %.c
	$(CXX) -c $(FLAGS)	$< -o $@

test: test.cpp hll.o kthread.o
	$(CXX) $(FLAGS)	-Wno-unused-parameter hll.o kthread.o -pthread $< -o $@

clean:
	rm -f test.o test hll.o kthread.o libhll.a<|MERGE_RESOLUTION|>--- conflicted
+++ resolved
@@ -1,19 +1,13 @@
 CXX=g++
 CC=gcc
-FLAGS=-O3 -funroll-loops -pipe -march=native -I. -fpic -std=c++1z -Wall -Wextra -Wdisabled-optimization -DNDEBUG -DTHREADSAFE -Wno-unused-parameter
+FLAGS=-O3 -funroll-loops -pipe -march=native -I. -fpic -std=c++1z -Wall -Wextra -Wdisabled-optimization -DNDEBUG -Wno-unused-parameter
 
-<<<<<<< HEAD
-
-ifeq ($(shell uname),Darwin)
-	FLAGS := $(FLAGS) -Wa,-q
-=======
 ifneq (,$(findstring g++,$(CXX)))
 	ifeq ($(shell uname),Darwin)
 		ifeq (,$(findstring clang,$(CXX)))
 			FLAGS := $(FLAGS) -Wa,-q
 		endif
 	endif
->>>>>>> 3b911a0e
 endif
 
 all: test libhll.a
