--- conflicted
+++ resolved
@@ -296,10 +296,6 @@
     decop(slli, epi16, sz) \
     decop(srli, epi16, sz) \
     decop(add, epi16, sz) \
-<<<<<<< HEAD
-    decop(min, epu16, sz) \
-=======
->>>>>>> 969eb596
     decop(sub, epi16, sz) \
     decop(mullo, epi16, sz) \
     static constexpr decltype(&OP(xor, si##sz, sz)) xor_fn = &OP(xor, si##sz, sz);\
@@ -657,14 +653,6 @@
     using Type = __m512i;
     declare_all_int512_16(epi16, 512)
 #ifndef __AVX512BW__
-<<<<<<< HEAD
-static INLINE __m512i _mm512_max_epu16_nobw(__m512i lhs, __m512i rhs) {
-    __m512i upper_mask = _mm512_set_epi16(0, 0xFFFFu, 0, 0xFFFFu, 0, 0xFFFFu, 0, 0xFFFFu, 0, 0xFFFFu, 0, 0xFFFFu, 0, 0xFFFFu, 0, 0xFFFFu, 0, 0xFFFFu, 0, 0xFFFFu, 0, 0xFFFFu, 0, 0xFFFFu, 0, 0xFFFFu, 0, 0xFFFFu, 0, 0xFFFFu, 0, 0xFFFFu);
-    __m512i lower_mask = _mm512_set_epi16(0xFFFFu, 0, 0xFFFFu, 0, 0xFFFFu, 0, 0xFFFFu, 0, 0xFFFFu, 0, 0xFFFFu, 0, 0xFFFFu, 0, 0xFFFFu, 0, 0xFFFFu, 0, 0xFFFFu, 0, 0xFFFFu, 0, 0xFFFFu, 0, 0xFFFFu, 0, 0xFFFFu, 0, 0xFFFFu, 0, 0xFFFFu, 0); 
-    return _mm512_max_epu32(lhs & upper_mask, rhs & upper_mask) | _mm512_max_epu32(lhs & lower_mask, rhs & lower_mask);
-}
-    static INLINE __m512i max(__m512i l, __m512i r) {return _mm512_max_epu16_nobw(l, r);}
-=======
 // Max
     static INLINE __m512i _mm512_max_epu16_nobw(__m512i lhs, __m512i rhs) {
         const __m512i upper_mask = _mm512_set_epi16(0, 0xFFFFu, 0, 0xFFFFu, 0, 0xFFFFu, 0, 0xFFFFu, 0, 0xFFFFu, 0, 0xFFFFu, 0, 0xFFFFu, 0, 0xFFFFu, 0, 0xFFFFu, 0, 0xFFFFu, 0, 0xFFFFu, 0, 0xFFFFu, 0, 0xFFFFu, 0, 0xFFFFu, 0, 0xFFFFu, 0, 0xFFFFu);
@@ -686,7 +674,6 @@
     static INLINE __m512i max(__m512i lhs, __m512i rhs) {
         return _mm512_max_epu16(lhs, rhs);
     }
->>>>>>> 969eb596
 #endif
 #elif __AVX2__
     using Type = __m256i;
