#ifndef EHLL_H__
#define EHLL_H__
#include <stdexcept>
#include <cassert>
#include "aesctr/wy.h"
#include <queue>
#include "sketch/div.h"
#include <unordered_map>
#include <memory>
#include "fy.h"
#include "sketch/count_eq.h"
#include "sketch/macros.h"
#include "sketch/hash.h"
#include "sketch/flog.h"
#include "sketch/kahan.h"
#include "xxHash/xxh3.h"
#include "flat_hash_map/flat_hash_map.hpp"

namespace sketch {

namespace setsketch {

namespace detail {
    struct Deleter {
        template<typename T>
        void operator()(const T *x) const {std::free(const_cast<T *>(x));}
    };
template <class F, class T>
std::tuple<T, T, uint64_t> brent_find_minima(const F &f, T min, T max, int bits=std::numeric_limits<T>::digits, uint64_t max_iter=std::numeric_limits<uint64_t>::max()) noexcept
{
   T x, w, v, u, delta, delta2, fu, fv, fw, fx, mid, fract1, fract2;
   const T tolerance = static_cast<T>(std::ldexp(1.0, 1-bits));
   static constexpr T golden = 0.3819660;  // golden ratio, don't need too much precision here!
   x = w = v = max;
   fw = fv = fx = f(x);
   delta2 = delta = 0;
   uint64_t count = max_iter;
   do {
      mid = (min + max) / 2;
      fract1 = tolerance * std::abs(x) + tolerance / 4; fract2 = 2 * fract1;
      if(std::abs(x - mid) <= (fract2 - (max - min) / 2)) break;
      if(std::abs(delta2) > fract1) {
         T r = (x - w) * (fx - fv);
         T q = (x - v) * (fx - fw);
         T p = (x - v) * q - (x - w) * r;
         q = 2 * (q - r);
         if(q > 0) p = -p;
         else      q = -q;
         T td = delta2;
         delta2 = delta;
         if((std::abs(p) >= std::abs(q * td / 2)) || (p <= q * (min - x)) || (p >= q * (max - x)))
         {
            delta2 = (x >= mid) ? min - x : max - x;
            delta = golden * delta2;
         } else {
            delta = p / q; u = x + delta;
            if(((u - min) < fract2) || ((max- u) < fract2))
               delta = (mid - x) < 0 ? (T)-std::abs(fract1) : (T)std::abs(fract1);
         }
      } else {
         delta2 = (x >= mid) ? min - x : max - x;
         delta = golden * delta2;
      }
      u = (std::abs(delta) >= fract1) ? T(x + delta) : (delta > 0 ? T(x + std::abs(fract1)) : T(x - std::abs(fract1)));
      fu = f(u);
      if(fu <= fx) {
         if(u >= x) min = x; else max = x;
         v = w;w = x; x = u; fv = fw; fw = fx; fx = fu;
      } else {
         // Oh dear, point u is worse than what we have already,
         // even so it *must* be better than one of our endpoints:
         if(u < x) min = u;
         else      max = u;
         if((fu <= fw) || (w == x))
            v = w, w = u, fv = fw, fw = fu;
         else if((fu <= fv) || (v == x) || (v == w))
            v = u, fv = fu;
      }
   } while(--count);
   return std::make_tuple(x, fx, max_iter - count);
}

static INLINE std::pair<long double, long double> optimal_parameters(long double maxreg, long double minreg, long double q) {
    long double b = std::exp(std::log((long double)maxreg / (long double)minreg) / (long double)q);
    return {b, (long double)maxreg / b};
}

}

template<typename FT>
static inline FT jmle_simple(const uint64_t lhgt, const uint64_t rhgt, const size_t m, const FT lhest, const FT rhest, FT base) {
    if(!lhest && !rhest) return FT(0.);
    const uint64_t neq = m - (lhgt + rhgt);
    const FT sumest = lhest + rhest;
    const long double bi = 1.L / base;
    const long double lbase = std::log(static_cast<long double>(base)), lbi = 1. / lbase;
    const FT z = (1.L - bi) / (sumest);
    auto func = [neq,lhgt,rhgt,lbi,z,rhest,lhest](auto jaccard) {
        FT lhs = neq || lhgt ? FT(lbi * std::log1p((rhest * jaccard - lhest) * z)): FT(0);
        FT rhs = neq || rhgt ? FT(lbi * std::log1p((lhest * jaccard - rhest) * z)): FT(0);
        FT ret = 0;
        if(neq)  ret += neq * std::log1p(lhs + rhs);
        if(lhgt) ret += lhgt * std::log(-lhs);
        if(rhgt) ret += rhgt * std::log(-rhs);
        if(std::isnan(ret)) return std::numeric_limits<FT>::max();
        return -ret;
    };
    return std::get<0>(detail::brent_find_minima(func, FT(0), std::min(lhest, rhest) / std::max(lhest, rhest), 24));
}


#if __cplusplus >= 201703L
    static constexpr double INVMUL64 = 0x1p-64;
#else
    static constexpr double INVMUL64 = 5.42101086242752217e-20;
#endif

// Implementations of set sketch

template<typename FT>
class mvt_t {
    FT mv_;
    FT *data_ = nullptr;
    size_t m_;
public:
    mvt_t(size_t m, FT mv = std::numeric_limits<FT>::max()): mv_(mv), m_(m) {}

    FT mv() const {return mv_;}
    FT *data() {return data_;}
    const FT *data() const {return data_;}
    size_t getm() const {return m_;}
    size_t nelem() const {return 2 * m_ - 1;}
    FT operator[](size_t i) const {return data_[i];}
    void assign(FT *vals, size_t nvals, FT mv) {
        mv_ = mv;
        assign(vals, nvals);
    }
    void assign(FT *vals, size_t nvals) {
        data_ = vals; m_ = nvals;
        std::fill(data_, data_ + nelem(), mv_);
    }
    FT max() const {
        return data_[nelem() - 1];
    }
    FT klow() const {
        return max();
    }

    bool update(size_t index, FT x) {
        const auto sz = nelem();
        if(x < data_[index]) {
            for(;;) {
                data_[index] = x;
                if((index = m_ + (index >> 1)) >= sz) break;
                const size_t lhi = (index - m_) << 1, rhi = lhi + 1;
                x = std::max(data_[lhi], data_[rhi]);
                if(x >= data_[index]) break;
            }
            assert(max() == *std::max_element(data_, data_ + m_));
            return true;
        }
        return false;
    }
};

template<typename ResT>
struct minvt_t {
    static constexpr ResT minv_ = 0;
    ResT *data_ = nullptr;
    size_t m_;
    long double b_ = -1., explim_ = -1.;
    minvt_t(size_t m): m_(m) {}

    double explim() const {return explim_;}
    ResT *data() {return data_;}
    const ResT *data() const {return data_;}
    size_t getm() const {return m_;}
    ResT operator[](size_t i) const {return data_[i];}
    void assign(ResT *vals, size_t nvals, double b) {
        data_ = vals; m_ = nvals; b_ = b;
        std::fill(data_, data_ + (m_ << 1) - 1, minv_);
        explim_ = std::pow(b_, -min());
    }
    typename std::ptrdiff_t min() const {
        return data_[(m_ << 1) - 2];
    }
    typename std::ptrdiff_t klow() const {
        return min();
    }
    typename std::ptrdiff_t max() const {return *std::max_element(data_, &data_[(m_ << 1) - 1]);}

    bool update(size_t index, ResT x) {
        const auto sz = (m_ << 1) - 1;
        if(x > data_[index]) {
            for(;;) {
                data_[index] = x;
                if((index = m_ + (index >> 1)) >= sz) break;
                const size_t lhi = (index - m_) << 1, rhi = lhi + 1;
                x = std::min(data_[lhi], data_[rhi]);
                if(x <= data_[index]) break;
            }
            explim_ = std::pow(b_, -min());
            assert(min() == *std::min_element(data_, data_ + m_));
            return true;
        }
        return false;
    }
};

template<typename ResT>
struct LowKHelper {
    ResT *vals_;
    uint64_t natval_, nvals_;
    double b_ = -1.;
    double explim_;
    int klow_ = 0;
    LowKHelper(size_t m): nvals_(m) {}
    void assign(ResT *vals, size_t nvals, double b) {
        vals_ = vals; nvals_ = nvals;
        b_ = b;
        reset();
    }
    int klow() const {return klow_;}
    auto max() const {return *std::max_element(vals_, vals_ + nvals_);}
    double explim() const {return explim_;}
    void reset() {
        klow_ =  *std::min_element(vals_, vals_ + nvals_);
        size_t i;
        for(i = natval_ = 0; i < nvals_; ++i) natval_ += (vals_[i] == klow_);
        explim_ = std::pow(b_, -klow_);
    }
    bool update(size_t idx, ResT k) {
        if(k > vals_[idx]) {
            auto oldv = vals_[idx];
            vals_[idx] = k;
            remove(oldv);
            return true;
        }
        return false;
    }
    void remove(int kval) {
        if(kval == klow_) {
            if(--natval_ == 0) reset();
        }
    }
};

#if __AVX2__
INLINE float broadcast_reduce_sum(__m256 x) {
    const __m256 permHalves = _mm256_permute2f128_ps(x, x, 1);
    const __m256 m0 = _mm256_add_ps(permHalves, x);
    const __m256 perm0 = _mm256_permute_ps(m0, 0b01001110);
    const __m256 m1 = _mm256_add_ps(m0, perm0);
    const __m256 perm1 = _mm256_permute_ps(m1, 0b10110001);
    const __m256 m2 = _mm256_add_ps(perm1, m1);
    return m2[0];
}
INLINE double broadcast_reduce_sum(__m256d x) {
    __m256d m1 = _mm256_add_pd(x, _mm256_permute2f128_pd(x, x, 1));
    return _mm256_add_pd(m1, _mm256_permute_pd(m1, 5))[0];
}
#endif

static inline long double g_b(long double b, long double arg) {
    return (1.L - std::pow(b, -arg)) / (1.L - 1.L / b);
}


template<typename ResT, typename FT=double> class SetSketch; // Forward


template<typename FT=double, bool FLOGFILTER=true>
class CSetSketch {
    // This uses Kahan summation for floating-point values by default
    // std::fma is expected to be accurate enough for long doubles.
    static_assert(std::is_floating_point<FT>::value, "Must float");
    // SetSketch 1
    size_t m_; // Number of registers
    std::unique_ptr<FT[], detail::Deleter> data_;
    fy::LazyShuffler ls_;
    mvt_t<FT> mvt_;
    std::vector<uint64_t> ids_;
    std::vector<uint32_t> idcounts_;
    uint64_t total_updates_ = 0;
    mutable double mycard_ = -1.;
    static FT *allocate(size_t n) {
        n = (n << 1) - 1;
        FT *ret = nullptr;
        static constexpr size_t ALN =
#if __AVX512F__
            64;
#elif __AVX2__
            32;
#else
            16;
#endif
        if(posix_memalign((void **)&ret, ALN, n * sizeof(FT))) throw std::bad_alloc();
        return ret;
    }
    FT getbeta(size_t idx) const {
        return FT(1.) / static_cast<FT>(m_ - idx);
    }
public:
    const FT *data() const {return data_.get();}
    FT *data() {return data_.get();}
    CSetSketch(size_t m, bool track_ids=false, bool track_counts=false, FT maxv=std::numeric_limits<FT>::max()): m_(m), ls_(m_), mvt_(m_) {
        data_.reset(allocate(m_));
        mvt_.assign(data_.get(), m_, maxv);
        if(track_ids || track_counts) ids_.resize(m_);
        if(track_counts)         idcounts_.resize(m_);
        //generate_betas();
    }
    CSetSketch(const CSetSketch &o): m_(o.m_), data_(allocate(o.m_)), ls_(m_), mvt_(m_, o.mvt_.mv()), ids_(o.ids_), idcounts_(o.idcounts_) {
        mvt_.assign(data_.get(), m_, o.mvt_.mv());
        std::copy(o.data_.get(), &o.data_[2 * m_ - 1], data_.get());
        //generate_betas();
    }
    template<typename ResT=uint16_t>
    SetSketch<ResT, FT> to_setsketch(double b, double a, int64_t q=std::numeric_limits<ResT>::max() - 1) const {
        SetSketch<ResT, FT> ret(m_, b, a, q, ids_.size());
        const double logbinv = 1. / std::log1p(b - 1.);
        for(size_t i = 0; i < m_; ++i) {
            ret.lowkh().update(i, std::max(int64_t(0), std::min(int64_t(q) + 1, static_cast<int64_t>((1. - std::log(data_[i] / a) * logbinv)))));
        }
        return ret;
    }
    CSetSketch &operator=(const CSetSketch &o) {
        if(size() != o.size()) {
            if(m_ < o.m_) data_.reset(allocate(o.m_));
            m_ = o.m_;
            ls_.resize(m_);
            //generate_betas();
        }
        mvt_.assign(data_.get(), m_, o.mvt_.mv());
        std::copy(o.data(), o.data() + (2 * m_ - 1), data());
        if(o.ids_.size()) {
            ids_ = o.ids_;
            if(o.idcounts_.size()) idcounts_ = o.idcounts_;
        }
        total_updates_ = o.total_updates_;
        return *this;
    }
    CSetSketch(std::FILE *fp): ls_(1), mvt_(1) {read(fp);}
    CSetSketch(gzFile fp): ls_(1), mvt_(1) {read(fp);}
    CSetSketch(const std::string &s): ls_(1), mvt_(1) {
        read(s);
    }
    CSetSketch<FT> clone_like() const {
        return CSetSketch(m_, !ids().empty(), !idcounts().empty());
    }
    FT min() const {return *std::min_element(data(), data() + m_);}
    FT max() const {return mvt_.max();}
    size_t size() const {return m_;}
    FT &operator[](size_t i) {return data_[i];}
    const FT &operator[](size_t i) const {return data_[i];}
    void addh(uint64_t id) {update(id);}
    void add(uint64_t id) {update(id);}
    size_t total_updates() const {return total_updates_;}
    template<typename OFT, typename=typename std::enable_if<std::is_arithmetic<OFT>::value>::type>
    void update(const uint64_t id, OFT) {update(id);}
    // If a weight is passed, ignore it
    void update(const uint64_t id) {
        using fastlog::flog;
        FT kahan_carry = 0;
        mycard_ = -1.;
        ++total_updates_;
        uint64_t hid = id;
        uint64_t rv = wy::wyhash64_stateless(&hid);

        FT ev;
        FT mv = max();
        CONST_IF(sizeof(FT) > 8) {
            auto lrv = __uint128_t(rv) << 64;
            const FT bv = -1. / m_;
            lrv |= wy::wyhash64_stateless(&rv);
            FT tv = static_cast<long double>((lrv >> 32) * 1.2621774483536188887e-29L);
            ev = bv * std::log(tv);
            if(ev > mv) return;
        } else {
            auto tv = rv * INVMUL64;
            const FT bv = -1. / m_;
            // Filter with fast log first
            CONST_IF(FLOGFILTER) {
                if(bv * flog(tv) * FT(.7) > mv) return;
            }
            ev = bv * std::log(tv);
            if(ev > mv) return;
        }
        ls_.reset();
        ls_.seed(rv);
        uint64_t bi = 1;
        uint32_t idx;
        for(;;) {
            idx = ls_.step();
            if(mvt_.update(idx, ev)) {
                if(!ids_.empty()) {
                    ids_.operator[](idx) = id;
                    if(!idcounts_.empty()) idcounts_.operator[](idx) = 1;
                }
                mv = max();
            } else if(!idcounts_.empty()) {
                if(id == ids_.operator[](idx))
                    ++idcounts_.operator[](idx);
            }
            if(bi == m_) return;
            rv = wy::wyhash64_stateless(&hid);
            const FT bv = -getbeta(bi++);
            CONST_IF(sizeof(FT) > 8) {
                auto lrv = __uint128_t(rv) << 64;
                lrv |= wy::wyhash64_stateless(&rv);
                const FT increment = bv * std::log((lrv >> 32) * 1.2621774483536188887e-29L);
                if(kahan::update(ev, kahan_carry, increment) > mv) break;
            } else {
                const FT nv = rv * INVMUL64;
                CONST_IF(FLOGFILTER) {
                    if(bv * flog(nv) * FT(.7) + ev > mv) {
                        assert(std::fma(bv, std::log(nv), ev) > mv);
                        break;
                    }
                }
                if(kahan::update(ev, kahan_carry, bv * std::log(nv)) > mv)
                    break;
            }
        }
    }
    bool operator==(const CSetSketch<FT> &o) const {
        return same_params(o) && std::equal(data(), data() + m_, o.data());
    }
    bool same_params(const CSetSketch<FT> &o) const {
        return m_ == o.m_
            && (ids().empty() == o.ids().empty())
            && (idcounts().empty() == o.idcounts().empty());
    }
    void merge(const CSetSketch<FT> &o) {
        if(!same_params(o)) throw std::runtime_error("Can't merge sets with differing parameters");
        if(ids().empty()) {
            std::transform(data(), data() + m_, o.data(), data(), [](auto x, auto y) {return std::min(x, y);});
        } else {
            for(size_t i = 0; i < size(); ++i) {
                if(!idcounts_.empty() && !ids_.empty() && ids_[i] == o.ids_[i]) {
                    idcounts_[i] += o.idcounts_[i];
                } else if(mvt_.update(i, o.data_[i])) {
                    if(!ids_.empty()) ids_[i] = o.ids_[i];
                    if(!idcounts_.empty()) idcounts_[i] = o.idcounts_[i];
                }
            }
        }
        total_updates_ += o.total_updates_;
        mycard_ = -1.;
    }
    CSetSketch &operator+=(const CSetSketch<FT> &o) {merge(o); return *this;}
    CSetSketch operator+(const CSetSketch<FT> &o) const {
        CSetSketch ret(*this);
        ret += o;
        return ret;
    }
    double jaccard_index(const CSetSketch<FT> &o) const {
        return shared_registers(o) / double(m_);
    }
    size_t shared_registers(const CSetSketch<FT> &o) const {
        CONST_IF(sizeof(FT) == 4) {
            return eq::count_eq((uint32_t *)data(), (uint32_t *)o.data(), m_);
        } else CONST_IF(sizeof(FT) == 8) {
            return eq::count_eq((uint64_t *)data(), (uint64_t *)o.data(), m_);
        } else CONST_IF(sizeof(FT) == 2) {
            return eq::count_eq((uint16_t *)data(), (uint16_t *)o.data(), m_);
        }
        auto optr = o.data();
        return std::accumulate(data(), data() + m_, size_t(0), [&optr](size_t nshared, FT x) {
            return nshared + (x == *optr++);
        });
    }
    void write(std::string s) const {
        gzFile fp = gzopen(s.data(), "w");
        if(!fp) throw ZlibError(std::string("Failed to open file ") + s + "for writing");
        write(fp);
        gzclose(fp);
    }
    void read(std::string s) {
        gzFile fp = gzopen(s.data(), "r");
        if(!fp) throw ZlibError(std::string("Failed to open file ") + s);
        read(fp);
        gzclose(fp);
    }
    void read(gzFile fp) {
        gzread(fp, &m_, sizeof(m_));
        FT mv;
        gzread(fp, &mv, sizeof(mv));
        data_.reset(allocate(m_));
        mvt_.assign(data_.get(), m_, mv);
        gzread(fp, (void *)data_.get(), m_ * sizeof(FT));
        for(size_t i = 0;i < m_; ++i) mvt_.update(i, data_[i]);
        ls_.resize(m_);
    }
    int checkwrite(std::FILE *fp, const void *ptr, size_t nb) const {
        auto ret = ::write(::fileno(fp), ptr, nb);
        if(size_t(ret) != nb) throw ZlibError("Failed to write setsketch to file");
        return ret;
    }
    int checkwrite(gzFile fp, const void *ptr, size_t nb) const {
        auto ret = gzwrite(fp, ptr, nb);
        if(size_t(ret) != nb) throw ZlibError("Failed to write setsketch to file");
        return ret;
    }
    void write(std::FILE *fp) const {
        checkwrite(fp, (const void *)&m_, sizeof(m_));
        FT m = mvt_.mv();
        checkwrite(fp, (const void *)&m, sizeof(m));
        checkwrite(fp, (const void *)data_.get(), m_ * sizeof(FT));
    }
    void write(gzFile fp) const {
        checkwrite(fp, (const void *)&m_, sizeof(m_));
        FT m = mvt_.mv();
        checkwrite(fp, (const void *)&m, sizeof(m));
        checkwrite(fp, (const void *)data_.get(), m_ * sizeof(FT));
    }
    void reset() {clear();}
    void clear() {
        mvt_.assign(data_.get(), m_, mvt_.mv());
        total_updates_ = 0;
        if(ids_.size()) {
            std::fill(ids_.begin(), ids_.end(), uint64_t(0));
            if(idcounts_.size()) std::fill(idcounts_.begin(), idcounts_.end(), uint32_t(0));
        }
        mycard_ = -1.;
    }
    const std::vector<uint64_t> &ids() const {return ids_;}
    const std::vector<uint32_t> &idcounts() const {return idcounts_;}
    double union_size(const CSetSketch<FT> &o) const {
        double s = 0.;
#if _OPENMP >= 201307L
        #pragma omp simd reduction(+:s)
#endif
        for(size_t i = 0; i < m_; ++i)
            s += std::min(data_[i], o.data_[i]);
        return m_ / s;
    }
    auto alpha_beta(const CSetSketch<FT> &o) const {
        auto gtlt = eq::count_gtlt(data(), o.data(), m_);
        return std::pair<double, double>{double(gtlt.first) / m_, double(gtlt.second) / m_};
    }
    static constexpr double __union_card(double alph, double beta, double lhcard, double rhcard) {
        return std::max((lhcard + rhcard) / (2. - alph - beta), 0.);
    }
    double getcard() const {
        if(mycard_ < 0.)
            mycard_ = cardinality();
        return mycard_;
    }
    double intersection_size(const CSetSketch<FT> &o) const {
        auto triple = alpha_beta_mu(o);
        return std::max(1. - (std::get<0>(triple) + std::get<1>(triple)), 0.) * std::get<2>(triple);
    }
    std::tuple<double, double, double> alpha_beta_mu(const CSetSketch<FT> &o) const {
        const auto ab = alpha_beta(o);
        auto mycard = getcard(), ocard = o.getcard();
        if(ab.first + ab.second >= 1.) // They seem to be disjoint sets, use SetSketch (15)
            return {(mycard) / (mycard + ocard), ocard / (mycard + ocard), mycard + ocard};
        return {ab.first, ab.second, __union_card(ab.first, ab.second, mycard, ocard)};
    }

    double cardinality_estimate() const {return cardinality();}
    double cardinality() const {
        double s = 0.;
#if _OPENMP >= 201307L
        #pragma omp simd reduction(+:s)
#endif
        for(size_t i = 0; i < m_; ++i)
            s += data_[i];
        return m_ / s;
    }
    template<typename ResT=uint16_t>
    static std::pair<long double, long double> optimal_parameters(FT maxreg, FT minreg, long double q=std::numeric_limits<ResT>::max()) {
        if(maxreg < minreg) std::swap(maxreg, minreg);
<<<<<<< HEAD
        return optimal_parameters(maxreg, minreg, q);
=======
        return detail::optimal_parameters(maxreg, minreg, q);
>>>>>>> 6664c65f
    }
    double containment_index(const CSetSketch<FT> &o) const {
        auto abm = alpha_beta_mu(o);
        auto lho = std::get<0>(abm);
        auto isf = std::max(1. - (lho + std::get<1>(abm)), 0.);
        return isf / (lho + isf);
    }
    template<typename IT=FT>
    std::vector<IT> to_sigs() const {
        std::vector<IT> ret(m_);
        if(std::is_integral<IT>::value) {
            using TmpT = std::conditional_t<(sizeof(IT) <= 8), uint64_t, __uint128_t>;
            std::transform(data_.get(), data_.get() + m_, ret.begin(), [](auto x) {
                TmpT t = 0;std::memcpy(&t, &x, sizeof(x));
                uint64_t ret = wy::wyhash64_stateless((uint64_t *)&t);
                if(sizeof(TmpT) >= 16) ret ^= wy::wyhash64_stateless((uint64_t *)&t + 1);
                return ret;
            });
        } else {
            std::copy(data_.get(), data_.get() + m_, ret.begin());
        }
        return ret;
    }
};
template<typename FT=double>
class OPCSetSketch {
    static_assert(std::is_floating_point<FT>::value, "Must float");
    size_t m_; // Number of registers
    std::unique_ptr<FT[], detail::Deleter> data_;
    schism::Schismatic<uint32_t> div_;
    std::vector<uint64_t> ids_;
    std::vector<uint32_t> idcounts_;
    uint64_t total_updates_ = 0;
    mutable double mycard_ = -1.;
    static FT *allocate(size_t n) {
        FT *ret = nullptr;
        if(posix_memalign((void **)&ret, 64, n * sizeof(FT))) throw std::bad_alloc();
        return ret;
    }
public:
    const FT *data() const {return data_.get();}
    FT *data() {return data_.get();}
    OPCSetSketch(size_t m, bool track_ids=false, bool track_counts=false, FT maxv=std::numeric_limits<FT>::max()): m_(m), div_(m_) {
        data_.reset(allocate(m_));
        std::fill(data_.get(), &data_[m_], maxv);
        if(track_ids || track_counts) ids_.resize(m_);
        if(track_counts && !track_ids) {
            std::fprintf(stderr, "track_counts implies track_ids, enabling both\n");
            track_ids = true;
        }
        if(track_counts) idcounts_.resize(m_);
    }
    OPCSetSketch(const OPCSetSketch &o): m_(o.m_), data_(allocate(o.m_)), div_(m_), ids_(o.ids_), idcounts_(o.idcounts_) {
        std::copy(&o.data_[0], &o.data_[m_], data_.get());
    }
    template<typename ResT=uint16_t>
    SetSketch<ResT, FT> to_setsketch(double b, double a, int64_t q=std::numeric_limits<ResT>::max() - 1) const {
        SetSketch<ResT, FT> ret(m_, b, a, q, ids_.size());
        const double logbinv = 1. / std::log1p(b - 1.);
        for(size_t i = 0; i < m_; ++i) {
            ret.lowkh().update(i, std::max(int64_t(0), std::min(int64_t(q) + 1, static_cast<int64_t>((1. - std::log(data_[i] / a) * logbinv)))));
        }
        return ret;
    }
    OPCSetSketch &operator=(const OPCSetSketch &o) {
        if(size() != o.size()) {
            if(m_ < o.m_) data_.reset(allocate(o.m_));
            m_ = o.m_;
        }
        std::copy(o.data(), &o.data()[m_], data());
        if(o.ids_.size()) {
            ids_ = o.ids_;
            if(o.idcounts_.size()) idcounts_ = o.idcounts_;
        }
        total_updates_ = o.total_updates_;
        return *this;
    }
    OPCSetSketch(std::FILE *fp): div_(1) {read(fp);}
    OPCSetSketch(gzFile fp): div_(1) {read(fp);}
    OPCSetSketch(const std::string &s): div_(1) {
        read(s);
    }
    OPCSetSketch<FT> clone_like() const {
        return OPCSetSketch(m_, !ids().empty(), !idcounts().empty());
    }
    FT min() const {return *std::min_element(data(), data() + m_);}
    FT max() const {return *std::max_element(data(), data() + m_);}
    size_t size() const {return m_;}
    FT &operator[](size_t i) {return data_[i];}
    const FT &operator[](size_t i) const {return data_[i];}
    void addh(uint64_t id) {update(id);}
    void add(uint64_t id) {update(id);}
    size_t total_updates() const {return total_updates_;}
    template<typename OFT, typename=typename std::enable_if<std::is_arithmetic<OFT>::value>::type>
    INLINE void update(const uint64_t id, OFT) {update(id);}
    // If a weight is passed, ignore it
    INLINE bool update(const uint64_t id) {
        using fastlog::flog;
        ++total_updates_;
        uint64_t hid = id, rv = wy::wyhash64_stateless(&hid);

        auto idx = div_.mod(rv);
        auto &reg = data_[idx];
        FT ev;
        CONST_IF(sizeof(FT) > 8) {
            auto lrv = __uint128_t(rv) << 64;
            const FT bv = -1. / m_;
            lrv |= wy::wyhash64_stateless(&rv);
            FT tv = static_cast<long double>((lrv >> 32) * 1.2621774483536188887e-29L);
            ev = bv * std::log(tv);
        } else {
            auto tv = rv * INVMUL64;
            const FT bv = -1. / m_;
            // Filter with fast log first
            //if(.7 * flog(tv) * bv > reg) return false;
            ev = bv * std::log(tv);
        }
        if(reg > ev) {
            reg = ev;
            if(!ids_.empty()) {
                ids_[idx] = id;
                if(!idcounts_.empty()) idcounts_[idx] = 1;
            }
            return true;
        } else if(reg == ev && !ids_.empty() && ids_[idx] == id && !idcounts_.empty()) ++idcounts_[idx];
        return false;
    }
    bool operator==(const OPCSetSketch<FT> &o) const {
        return same_params(o) && std::equal(data(), data() + m_, o.data());
    }
    bool same_params(const OPCSetSketch<FT> &o) const {
        return m_ == o.m_
            && (ids().empty() == o.ids().empty())
            && (idcounts().empty() == o.idcounts().empty());
    }
    void merge(const OPCSetSketch<FT> &o) {
        if(!same_params(o)) throw std::runtime_error("Can't merge sets with differing parameters");
        if(ids().empty()) {
            std::transform(data(), data() + m_, o.data(), data(), [](auto x, auto y) {return std::min(x, y);});
        } else {
            for(size_t i = 0; i < size(); ++i) {
                if(!idcounts_.empty() && !ids_.empty() && ids_[i] == o.ids_[i]) {
                    idcounts_[i] += o.idcounts_[i];
                } else if(data_[i] < o.data_[i]) {
                    data_[i] = o.data_[i];
                    if(!ids_.empty()) ids_[i] = o.ids_[i];
                    if(!idcounts_.empty()) idcounts_[i] = o.idcounts_[i];
                }
            }
        }
        total_updates_ += o.total_updates_;
        mycard_ = -1.;
    }
    OPCSetSketch &operator+=(const OPCSetSketch<FT> &o) {merge(o); return *this;}
    OPCSetSketch operator+(const OPCSetSketch<FT> &o) const {
        OPCSetSketch ret(*this);
        ret += o;
        return ret;
    }
    double jaccard_index(const OPCSetSketch<FT> &o) const {
        return shared_registers(o) / double(m_);
    }
    size_t shared_registers(const OPCSetSketch<FT> &o) const {
        CONST_IF(sizeof(FT) == 4) {
            return eq::count_eq((uint32_t *)data(), (uint32_t *)o.data(), m_);
        } else CONST_IF(sizeof(FT) == 8) {
            return eq::count_eq((uint64_t *)data(), (uint64_t *)o.data(), m_);
        } else CONST_IF(sizeof(FT) == 2) {
            return eq::count_eq((uint16_t *)data(), (uint16_t *)o.data(), m_);
        }
        auto optr = o.data();
        return std::accumulate(data(), data() + m_, size_t(0), [&optr](size_t nshared, FT x) {
            return nshared + (x == *optr++);
        });
    }
    void write(std::string s) const {
        gzFile fp = gzopen(s.data(), "w");
        if(!fp) throw ZlibError(std::string("Failed to open file ") + s + "for writing");
        write(fp);
        gzclose(fp);
    }
    void read(std::string s) {
        gzFile fp = gzopen(s.data(), "r");
        if(!fp) throw ZlibError(std::string("Failed to open file ") + s);
        read(fp);
        gzclose(fp);
    }
    void read(gzFile fp) {
        gzread(fp, &m_, sizeof(m_));
        data_.reset(allocate(m_));
        div_ = schism::Schismatic<uint32_t>(m_);
        gzread(fp, (void *)data_.get(), m_ * sizeof(FT));
    }
    int checkwrite(std::FILE *fp, const void *ptr, size_t nb) const {
        auto ret = ::write(::fileno(fp), ptr, nb);
        if(size_t(ret) != nb) throw ZlibError("Failed to write setsketch to file");
        return ret;
    }
    int checkwrite(gzFile fp, const void *ptr, size_t nb) const {
        auto ret = gzwrite(fp, ptr, nb);
        if(size_t(ret) != nb) throw ZlibError("Failed to write setsketch to file");
        return ret;
    }
    void write(std::FILE *fp) const {
        checkwrite(fp, (const void *)&m_, sizeof(m_));
        checkwrite(fp, (const void *)data_.get(), m_ * sizeof(FT));
    }
    void write(gzFile fp) const {
        checkwrite(fp, (const void *)&m_, sizeof(m_));
        checkwrite(fp, (const void *)data_.get(), m_ * sizeof(FT));
    }
    void reset() {clear();}
    void clear() {
        std::fill_n(data_.get(), m_, std::numeric_limits<FT>::max());
        total_updates_ = 0;
        if(ids_.size()) {
            std::fill(ids_.begin(), ids_.end(), uint64_t(0));
            if(idcounts_.size()) std::fill(idcounts_.begin(), idcounts_.end(), uint32_t(0));
        }
        mycard_ = -1.;
    }
    const std::vector<uint64_t> &ids() const {return ids_;}
    const std::vector<uint32_t> &idcounts() const {return idcounts_;}
    double union_size(const OPCSetSketch<FT> &o) const {
        double s = 0.;
#if _OPENMP >= 201307L
        #pragma omp simd reduction(+:s)
#endif
        for(size_t i = 0; i < m_; ++i)
            s += std::min(data_[i], o.data_[i]);
        return m_ / s;
    }
    auto alpha_beta(const OPCSetSketch<FT> &o) const {
        auto gtlt = eq::count_gtlt(data(), o.data(), m_);
        return std::pair<double, double>{double(gtlt.first) / m_, double(gtlt.second) / m_};
    }
    static constexpr double __union_card(double alph, double beta, double lhcard, double rhcard) {
        return std::max((lhcard + rhcard) / (2. - alph - beta), 0.);
    }
    double getcard() const {
        if(mycard_ < 0.)
            mycard_ = cardinality();
        return mycard_;
    }
    double intersection_size(const OPCSetSketch<FT> &o) const {
        auto triple = alpha_beta_mu(o);
        return std::max(1. - (std::get<0>(triple) + std::get<1>(triple)), 0.) * std::get<2>(triple);
    }
    std::tuple<double, double, double> alpha_beta_mu(const OPCSetSketch<FT> &o) const {
        const auto ab = alpha_beta(o);
        auto mycard = getcard(), ocard = o.getcard();
        if(ab.first + ab.second >= 1.) // They seem to be disjoint sets, use SetSketch (15)
            return {(mycard) / (mycard + ocard), ocard / (mycard + ocard), mycard + ocard};
        return {ab.first, ab.second, __union_card(ab.first, ab.second, mycard, ocard)};
    }

    double cardinality_estimate() const {return cardinality();}
    double cardinality() const {
        double s = 0.;
#if _OPENMP >= 201307L
        #pragma omp simd reduction(+:s)
#endif
        for(size_t i = 0; i < m_; ++i)
            s += data_[i];
        return m_ / s;
    }
    template<typename ResT=uint16_t>
    static std::pair<long double, long double> optimal_parameters(FT maxreg, FT minreg, FT mx=std::numeric_limits<ResT>::max()) {
        if(maxreg < minreg) std::swap(maxreg, minreg);
<<<<<<< HEAD
        return optimal_parameters(maxreg, minreg, mx);
=======
        return detail::optimal_parameters(maxreg, minreg, mx);
>>>>>>> 6664c65f
    }
    double containment_index(const OPCSetSketch<FT> &o) const {
        auto abm = alpha_beta_mu(o);
        auto lho = std::get<0>(abm);
        auto isf = std::max(1. - (lho + std::get<1>(abm)), 0.);
        return isf / (lho + isf);
    }
    template<typename IT=FT>
    std::vector<IT> to_sigs() const {
        std::vector<IT> ret(m_);
        if(std::is_integral<IT>::value) {
            using TmpT = std::conditional_t<(sizeof(IT) <= 8), uint64_t, __uint128_t>;
            std::transform(data_.get(), data_.get() + m_, ret.begin(), [](auto x) {
                TmpT t = 0;std::memcpy(&t, &x, sizeof(x));
                uint64_t ret = wy::wyhash64_stateless((uint64_t *)&t);
                if(sizeof(TmpT) >= 16) ret ^= wy::wyhash64_stateless((uint64_t *)&t + 1);
                return ret;
            });
        } else {
            std::copy(data_.get(), data_.get() + m_, ret.begin());
        }
        return ret;
    }
};



template<typename FT>
static inline double intersection_size(const OPCSetSketch<FT> &lhs, const OPCSetSketch<FT> &rhs) {
    return lhs.intersection_size(rhs);
}
template<typename FT>
static inline double intersection_size(const CSetSketch<FT> &lhs, const CSetSketch<FT> &rhs) {
    return lhs.intersection_size(rhs);
}

template<typename ResT, typename FT>
class SetSketch {
    static_assert(std::is_floating_point<FT>::value, "Must float");
    static_assert(std::is_integral<ResT>::value, "Must be integral");
    // Set sketch 1
    size_t m_; // Number of registers
    FT a_; // Exponential parameter
    FT b_; // Base
    FT ainv_;
    FT logbinv_;
    using QType = std::common_type_t<ResT, int>;
    QType q_;
    std::unique_ptr<ResT[], detail::Deleter> data_;
    std::vector<uint64_t> ids_; // The IDs representing the sampled items.
                                // Only used if SetSketch is
    fy::LazyShuffler ls_;
    minvt_t<ResT> lowkh_;
    std::vector<FT> lbetas_; // Cache Beta values * 1. / a
    mutable double mycard_ = -1.;
    static ResT *allocate(size_t n) {
        n = (n << 1) - 1;
        ResT *ret = nullptr;
        static constexpr size_t ALN =
#if __AVX512F__
            64;
#elif __AVX2__
            32;
#else
            16;
#endif
#if __cplusplus >= 201703L && defined(_GLIBCXX_HAVE_ALIGNED_ALLOC)
        if((ret = static_cast<ResT *>(std::aligned_alloc(ALN, n * sizeof(ResT)))) == nullptr)
#else
        if(posix_memalign((void **)&ret, ALN, n * sizeof(ResT)))
#endif
            throw std::bad_alloc();
        return ret;
    }
    FT getbeta(size_t idx) const {
        return FT(1.) / (m_ - idx);
    }
public:
    const ResT *data() const {return data_.get();}
    ResT *data() {return data_.get();}
    auto &lowkh() {return lowkh_;}
    const auto &lowkh() const {return lowkh_;}
    SetSketch(size_t m, FT b, FT a, int q, bool track_ids = false): m_(m), a_(a), b_(b), ainv_(1./ a), logbinv_(1. / std::log1p(b_ - 1.)), q_(q), ls_(m_), lowkh_(m) {
        ResT *p = allocate(m_);
        data_.reset(p);
        std::fill(p, p + m_, static_cast<ResT>(0));
        lowkh_.assign(p, m_, b_);
        if(track_ids) ids_.resize(m_);
        lbetas_.resize(m_);
        for(size_t i = 0; i < m_; ++i) {
            lbetas_[i] = -ainv_ / (m_ - i);
        }
    }
    SetSketch(const SetSketch &o): m_(o.m_), a_(o.a_), b_(o.b_), ainv_(o.ainv_), logbinv_(o.logbinv_), q_(o.q_), ls_(m_), lowkh_(m_), lbetas_(o.lbetas_) {
        ResT *p = allocate(m_);
        data_.reset(p);
        lowkh_.assign(p, m_, b_);
        std::copy(o.data_.get(), &o.data_[2 * m_ - 1], p);
    }
    SetSketch(SetSketch &&o) = default;
    SetSketch(const std::string &s): ls_(1), lowkh_(1) {
        read(s);
    }
    size_t size() const {return m_;}
    double b() const {return b_;}
    double a() const {return a_;}
    ResT &operator[](size_t i) {return data_[i];}
    const ResT &operator[](size_t i) const {return data_[i];}
    int klow() const {return lowkh_.klow();}
    auto max() const {return lowkh_.max();}
    auto min() const {return lowkh_.min();}
    void addh(uint64_t id) {update(id);}
    void add(uint64_t id) {update(id);}
    void print() const {
        std::fprintf(stderr, "%zu = m, a %lg, b %lg, q %d\n", m_, double(a_), double(b_), int(q_));
    }
    void update(const uint64_t id) {
        using GenFT = std::conditional_t<(sizeof(FT) <= 8), double, long double>;
        GenFT carry = 0.;
        mycard_ = -1.;
        uint64_t hid = id;
        size_t bi = 0;
        uint64_t rv = wy::wyhash64_stateless(&hid);
        GenFT ev = 0.;
        ls_.reset();
        ls_.seed(rv);
        for(;;) {
            const GenFT ba = lbetas_[bi];
            if(sizeof(GenFT) > 8) {
                auto lrv = __uint128_t(rv) << 64;
                lrv |= wy::wyhash64_stateless(&rv);
                kahan::update(ev, carry, GenFT(ba * std::log((lrv >> 32) * 1.2621774483536188887e-29L)));
            } else kahan::update(ev, carry, ba * std::log(rv * INVMUL64));
            if(ev > lowkh_.explim()) return;
            const QType k = std::max(0, std::min(q_ + 1, static_cast<QType>((1. - std::log(ev) * logbinv_))));
            if(k <= klow()) return;
            auto idx = ls_.step();
            if(lowkh_.update(idx, k)) {
                if(!ids_.empty()) {
                    ids_[idx] = id;
                }
            }
            if(++bi == m_)
                return;
            rv = wy::wyhash64_stateless(&hid);
        }
    }
    bool operator==(const SetSketch<ResT, FT> &o) const {
        return same_params(o) && std::equal(data(), data() + m_, o.data());
    }
    bool same_params(const SetSketch<ResT,FT> &o) const {
        return std::tie(b_, a_, m_, q_) == std::tie(o.b_, o.a_, o.m_, o.q_);
    }
    double harmean(const SetSketch<ResT, FT> *ptr=static_cast<const SetSketch<ResT, FT> *>(nullptr)) const {
        static std::unordered_map<FT, std::vector<FT>> powers;
        auto it = powers.find(b_);
        if(it == powers.end()) {
            it = powers.emplace(b_, std::vector<FT>()).first;
            it->second.resize(q_ + 2);
            for(size_t i = 0; i < it->second.size(); ++i) {
                it->second[i] = std::pow(static_cast<long double>(b_), -static_cast<ptrdiff_t>(i));
            }
        }
        if(q_ <= 256) {
            std::vector<uint32_t> counts(q_ + 2);
            if(ptr) {
                for(size_t i = 0; i < m_; ++i)
                    ++counts[std::max(data_[i], ptr->data()[i])];
            } else for(size_t i = 0; i < m_; ++counts[data_[i++]]);
            return std::inner_product(&counts[lowkh_.klow()], &counts[q_ + 2], &it->second[lowkh_.klow()], 0.L);
        } else {
            ska::flat_hash_map<ResT, uint32_t> counts; counts.reserve(q_ + 2);
            if(ptr) {
                for(size_t i = 0; i < m_; ++i)
                    ++counts[std::max(data_[i], ptr->data()[i])];
            } else for(size_t i = 0; i < m_; ++counts[data_[i++]]);
            auto &ptable = it->second;
            return std::accumulate(counts.begin(), counts.end(), 0.L, [&ptable](long double s, std::pair<ResT, uint32_t> reg) {return s + reg.second * ptable[reg.first];});
        }
    }
    double jaccard_by_ix(const SetSketch<ResT, FT> &o) const {
        auto us = union_size(o);
        auto mycard = getcard(), ocard = o.getcard();
        return (mycard + ocard - us) / us;
    }
    double union_size(const SetSketch<ResT, FT> &o) const {
        double num = m_ * (1. - 1. / b_) * logbinv_ * ainv_;
        return num / harmean(&o);
    }
    double cardinality_estimate() const {return cardinality();}
    double cardinality() const {
        double num = m_ * (1. - 1. / b_) * logbinv_ * ainv_;
        return num / harmean();
    }
    void merge(const SetSketch<ResT, FT> &o) {
        if(!same_params(o)) throw std::runtime_error("Can't merge sets with differing parameters");
        std::transform(data(), data() + m_, o.data(), data(), [](auto x, auto y) {return std::max(x, y);});
        mycard_ = -1.;
    }
    SetSketch &operator+=(const SetSketch<ResT, FT> &o) {merge(o); return *this;}
    SetSketch operator+(const SetSketch<ResT, FT> &o) const {
        SetSketch ret(*this);
        ret += o;
        return ret;
    }
    size_t shared_registers(const SetSketch<ResT, FT> &o) const {
        return eq::count_eq(data(), o.data(), m_);
    }
    std::pair<double, double> alpha_beta(const SetSketch<ResT, FT> &o) const {
        auto gtlt = eq::count_gtlt(data(), o.data(), m_);
        double alpha = g_b(b_, double(gtlt.first) / m_);
        double beta = g_b(b_, double(gtlt.second) / m_);
        return {alpha, beta};
    }
    static constexpr double __union_card(double alph, double beta, double lhcard, double rhcard) {
        return std::max((lhcard + rhcard) / (2. - alph - beta), 0.);
    }
    double getcard() const {
        if(mycard_ < 0.)
            mycard_ = cardinality();
        return mycard_;
    }
    double jaccard_index(const SetSketch<ResT, FT> &o) const {
        if(!same_params(o))
            throw std::invalid_argument("Parameters must match for comparison");
        auto gtlt = eq::count_gtlt(data(), o.data(), m_);
        return jmle_simple<double>(gtlt.first, gtlt.second, m_, getcard(), o.getcard(), b_);
    }
    std::tuple<double, double, double> jointmle(const SetSketch<ResT, FT> &o) const {
        auto ji = jaccard_index(o);
        const auto y = 1. / (1. + ji);
        double mycard = getcard(), ocard = o.getcard();
        return {std::max(0., mycard - ocard * ji) * y,
                std::max(0., ocard - mycard * ji) * y,
                (mycard + ocard) * ji * y};
    };
    double jaccard_index_by_card(const SetSketch<ResT, FT> &o) const {
        auto tup = jointmle(o);
        return std::get<2>(tup) / (std::get<0>(tup) + std::get<1>(tup) + std::get<2>(tup));
    }
    std::tuple<double, double, double> alpha_beta_mu(const SetSketch<ResT, FT> &o) const {
        auto gtlt = eq::count_gtlt(data(), o.data(), m_);
        double alpha = g_b(b_, double(gtlt.first) / m_);
        double beta = g_b(b_, double(gtlt.second) / m_);
        double mycard = getcard(), ocard = o.getcard();
        if(alpha + beta >= 1.) // They seem to be disjoint sets, use SetSketch (15)
            return {(mycard) / (mycard + ocard), ocard / (mycard + ocard), mycard + ocard};
        return {alpha, beta, __union_card(alpha, beta, mycard, ocard)};
    }
    void write(std::string s) const {
        gzFile fp = gzopen(s.data(), "w");
        if(!fp) throw ZlibError(std::string("Failed to open file ") + s + "for writing");
        write(fp);
        gzclose(fp);
    }
    void read(std::string s) {
        gzFile fp = gzopen(s.data(), "r");
        if(!fp) throw ZlibError(std::string("Failed to open file ") + s);
        read(fp);
        gzclose(fp);
    }
    void read(gzFile fp) {
        gzread(fp, &m_, sizeof(m_));
        gzread(fp, &a_, sizeof(a_));
        gzread(fp, &b_, sizeof(b_));
        gzread(fp, &q_, sizeof(q_));
        ainv_ = 1.L / a_;
        logbinv_ = 1.L / std::log1p(b_ - 1.);
        data_.reset(allocate(m_));
        lowkh_.assign(data_.get(), m_, b_);
        gzread(fp, (void *)data_.get(), m_ * sizeof(ResT));
        std::fill(&data_[m_], &data_[2 * m_ - 1], ResT(0));
        for(size_t i = 0;i < m_; ++i) lowkh_.update(i, data_[i]);
        ls_.resize(m_);
    }
    int checkwrite(std::FILE *fp, const void *ptr, size_t nb) const {
        auto ret = ::write(::fileno(fp), ptr, nb);
        if(size_t(ret) != nb) throw ZlibError("Failed to write setsketch to file");
        return ret;
    }
    int checkwrite(gzFile fp, const void *ptr, size_t nb) const {
        auto ret = gzwrite(fp, ptr, nb);
        if(size_t(ret) != nb) throw ZlibError("Failed to write setsketch to file");
        return ret;
    }
    void write(std::FILE *fp) const {
        checkwrite(fp, (const void *)&m_, sizeof(m_));
        checkwrite(fp, (const void *)&a_, sizeof(a_));
        checkwrite(fp, (const void *)&b_, sizeof(b_));
        checkwrite(fp, (const void *)&q_, sizeof(q_));
        checkwrite(fp, (const void *)data_.get(), m_ * sizeof(ResT));
    }
    void write(gzFile fp) const {
        checkwrite(fp, (const void *)&m_, sizeof(m_));
        checkwrite(fp, (const void *)&a_, sizeof(a_));
        checkwrite(fp, (const void *)&b_, sizeof(b_));
        checkwrite(fp, (const void *)&q_, sizeof(q_));
        checkwrite(fp, (const void *)data_.get(), m_ * sizeof(ResT));
    }
    void clear() {
        std::fill(data_.get(), &data_[m_ * 2 - 1], ResT(0));
        mycard_ = -1.;
    }
    const std::vector<uint64_t> &ids() const {return ids_;}
};


#ifndef M_E
#define EULER_E 2.718281828459045
#else
#define EULER_E M_E
#endif
struct NibbleSetS: public SetSketch<uint8_t> {
    NibbleSetS(size_t nreg, double b=EULER_E, double a=5e-4): SetSketch<uint8_t>(nreg, b, a, QV) {}
    static constexpr size_t QV = 14u;
    template<typename Arg> NibbleSetS(const Arg &arg): SetSketch<uint8_t>(arg) {}
};
struct SmallNibbleSetS: public SetSketch<uint8_t> {
    SmallNibbleSetS(size_t nreg, double b=4., double a=1e-6): SetSketch<uint8_t>(nreg, b, a, QV) {}
    static constexpr size_t QV = 14u;
    template<typename Arg> SmallNibbleSetS(const Arg &arg): SetSketch<uint8_t>(arg) {}
};
struct ByteSetS: public SetSketch<uint8_t, long double> {
    using Super = SetSketch<uint8_t, long double>;
    static constexpr size_t QV = 254u;
    ByteSetS(size_t nreg, long double b=1.2, long double a=20.): Super(nreg, b, a, QV) {}
    template<typename Arg> ByteSetS(const Arg &arg): Super(arg) {}
};
struct ShortSetS: public SetSketch<uint16_t, long double> {
    static constexpr long double DEFAULT_B = 1.0005;
    static constexpr long double DEFAULT_A = .06;
    static constexpr size_t QV = 65534u;
    ShortSetS(size_t nreg, long double b=DEFAULT_B, long double a=DEFAULT_A): SetSketch<uint16_t, long double>(nreg, b, a, QV) {}
    template<typename Arg> ShortSetS(const Arg &arg): SetSketch<uint16_t, long double>(arg) {}
};
struct WideShortSetS: public SetSketch<uint16_t, long double> {
    static constexpr long double DEFAULT_B = 1.0004;
    static constexpr long double DEFAULT_A = .06;
    static constexpr size_t QV = 65534u;
    WideShortSetS(size_t nreg, long double b=DEFAULT_B, long double a=DEFAULT_A): SetSketch<uint16_t, long double>(nreg, b, a, QV) {}
    template<typename...Args> WideShortSetS(Args &&...args): SetSketch<uint16_t, long double>(std::forward<Args>(args)...) {}
};
struct EShortSetS: public SetSketch<uint16_t, long double> {
    using Super = SetSketch<uint16_t, long double>;
    static constexpr long double DEFAULT_B = 1.0006;
    static constexpr long double DEFAULT_A = .06;
    static constexpr size_t QV = 65534u;
    template<typename IT, typename OFT, typename=typename std::enable_if<std::is_integral<IT>::value && std::is_floating_point<OFT>::value>::type>
    EShortSetS(IT nreg, OFT b=DEFAULT_B, OFT a=DEFAULT_A): Super(nreg, b, a, QV) {}
    EShortSetS(size_t nreg): Super(nreg, DEFAULT_B, DEFAULT_A, QV) {}
    EShortSetS(int nreg): Super(nreg, DEFAULT_B, DEFAULT_A, QV) {}
    template<typename...Args> EShortSetS(Args &&...args): Super(std::forward<Args>(args)...) {}
};
struct EByteSetS: public SetSketch<uint8_t, double> {
    static constexpr double DEFAULT_B = 1.09;
    static constexpr double DEFAULT_A = .08;
    static constexpr size_t QV = 254u;
    template<typename IT, typename=typename std::enable_if<std::is_integral<IT>::value>::type>
    EByteSetS(IT nreg, double b=DEFAULT_B, double a=DEFAULT_A): SetSketch<uint8_t, double>(nreg, b, a, QV) {}
    template<typename...Args> EByteSetS(Args &&...args): SetSketch<uint8_t, double>(std::forward<Args>(args)...) {}
};


} // namespace setsketch
using setsketch::EByteSetS;
using setsketch::ByteSetS;
using setsketch::ShortSetS;
using setsketch::EShortSetS;
using setsketch::WideShortSetS;
using setsketch::NibbleSetS;
using setsketch::SmallNibbleSetS;
using setsketch::CSetSketch;
using setsketch::SetSketch;

} // namespace sketch

#endif<|MERGE_RESOLUTION|>--- conflicted
+++ resolved
@@ -572,11 +572,7 @@
     template<typename ResT=uint16_t>
     static std::pair<long double, long double> optimal_parameters(FT maxreg, FT minreg, long double q=std::numeric_limits<ResT>::max()) {
         if(maxreg < minreg) std::swap(maxreg, minreg);
-<<<<<<< HEAD
-        return optimal_parameters(maxreg, minreg, q);
-=======
         return detail::optimal_parameters(maxreg, minreg, q);
->>>>>>> 6664c65f
     }
     double containment_index(const CSetSketch<FT> &o) const {
         auto abm = alpha_beta_mu(o);
@@ -846,11 +842,7 @@
     template<typename ResT=uint16_t>
     static std::pair<long double, long double> optimal_parameters(FT maxreg, FT minreg, FT mx=std::numeric_limits<ResT>::max()) {
         if(maxreg < minreg) std::swap(maxreg, minreg);
-<<<<<<< HEAD
-        return optimal_parameters(maxreg, minreg, mx);
-=======
         return detail::optimal_parameters(maxreg, minreg, mx);
->>>>>>> 6664c65f
     }
     double containment_index(const OPCSetSketch<FT> &o) const {
         auto abm = alpha_beta_mu(o);
