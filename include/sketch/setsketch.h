--- conflicted
+++ resolved
@@ -279,11 +279,7 @@
 template<typename FT=double, bool FLOGFILTER=true>
 class CSetSketch {
     // This uses Kahan summation for floating-point values by default
-<<<<<<< HEAD
     // std::fma is expected to be accurate enough for long doubles.
-=======
-    // std::fma is expected to be accurate enough for doubles/long doubles.
->>>>>>> 7001325a
     static_assert(std::is_floating_point<FT>::value, "Must float");
     // SetSketch 1
     size_t m_; // Number of registers
@@ -371,10 +367,7 @@
     void update(const uint64_t id, OFT) {update(id);}
     // If a weight is passed, ignore it
     void update(const uint64_t id) {
-<<<<<<< HEAD
         using fastlog::flog;
-=======
->>>>>>> 7001325a
         FT kahan_carry = 0;
         mycard_ = -1.;
         ++total_updates_;
@@ -404,14 +397,9 @@
         ls_.reset();
         ls_.seed(rv);
         uint64_t bi = 1;
-<<<<<<< HEAD
         uint32_t idx;
         for(;;) {
             idx = ls_.step();
-=======
-        uint32_t idx = ls_.step();
-        for(;;idx = ls_.step()) {
->>>>>>> 7001325a
             if(mvt_.update(idx, ev)) {
                 if(!ids_.empty()) {
                     ids_.operator[](idx) = id;
@@ -428,13 +416,8 @@
             CONST_IF(sizeof(FT) > 8) {
                 auto lrv = __uint128_t(rv) << 64;
                 lrv |= wy::wyhash64_stateless(&rv);
-<<<<<<< HEAD
                 const FT increment = bv * std::log((lrv >> 32) * 1.2621774483536188887e-29L);
                 if(kahan::update(ev, kahan_carry, increment) > mv) break;
-=======
-                const long double increment = std::log((lrv >> 32) * 1.2621774483536188887e-29L);
-                if((ev = std::fma(bv, increment, ev)) > mv) break;
->>>>>>> 7001325a
             } else {
                 const FT nv = rv * INVMUL64;
                 CONST_IF(FLOGFILTER) {
@@ -443,11 +426,7 @@
                         break;
                     }
                 }
-<<<<<<< HEAD
                 if(kahan::update(ev, kahan_carry, bv * std::log(nv)) > mv)
-=======
-                if((ev = detail::kahan_update(ev, kahan_carry, bv * std::log(nv))) > mv)
->>>>>>> 7001325a
                     break;
             }
         }
@@ -1003,13 +982,8 @@
             if(sizeof(GenFT) > 8) {
                 auto lrv = __uint128_t(rv) << 64;
                 lrv |= wy::wyhash64_stateless(&rv);
-<<<<<<< HEAD
                 kahan::update(ev, carry, GenFT(ba * std::log((lrv >> 32) * 1.2621774483536188887e-29L)));
             } else kahan::update(ev, carry, ba * std::log(rv * INVMUL64));
-=======
-                detail::kahan_update(ev, carry, GenFT(ba * std::log((lrv >> 32) * 1.2621774483536188887e-29L)));
-            } else detail::kahan_update(ev, carry, ba * std::log(rv * INVMUL64));
->>>>>>> 7001325a
             if(ev > lowkh_.explim()) return;
             const QType k = std::max(0, std::min(q_ + 1, static_cast<QType>((1. - std::log(ev) * logbinv_))));
             if(k <= klow()) return;
