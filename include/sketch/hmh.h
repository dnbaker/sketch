--- conflicted
+++ resolved
@@ -164,10 +164,7 @@
         auto d  = reinterpret_cast<const typename Space::Type *>(data_.data()),
              e  = d + ((num_registers() / Space::COUNT) * Space::COUNT);
         auto od = reinterpret_cast<const typename Space::Type *>(o.data_.data());
-<<<<<<< HEAD
-=======
         SK_UNROLL_8
->>>>>>> dc2e2b86
         while(d < e)
             VType(Space::max(Space::load(d++), Space::load(od++))).for_each(func);
         for(const IT *w = (const IT *)d, *e = (const IT *)&data_[data_.size()]; w < e; func(*w++));
