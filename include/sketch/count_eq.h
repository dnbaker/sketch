#ifndef SKETCH_COUNT_EQ_H__
#define SKETCH_COUNT_EQ_H__
#include <x86intrin.h>
#include <sys/mman.h>
#include "sketch/common.h"

namespace sketch {namespace eq {

static inline size_t count_eq_shorts(const uint16_t *const SK_RESTRICT lhs, const uint16_t *const SK_RESTRICT rhs, size_t n);
static inline size_t count_eq_bytes(const uint8_t *SK_RESTRICT lhs, const uint8_t *SK_RESTRICT rhs, size_t n);
static inline size_t count_eq_nibbles(const uint8_t *SK_RESTRICT lhs, const uint8_t *SK_RESTRICT rhs, size_t n);
static inline size_t count_eq_words(const uint32_t *SK_RESTRICT lhs, const uint32_t *SK_RESTRICT rhs, size_t n);
static inline size_t count_eq_longs(const uint64_t *SK_RESTRICT lhs, const uint64_t *SK_RESTRICT rhs, size_t n);

static inline size_t count_eq_bytes_aligned(const uint8_t *SK_RESTRICT lhs, const uint8_t *SK_RESTRICT rhs, size_t n);
static inline size_t count_eq_shorts_aligned(const uint16_t *SK_RESTRICT lhs, const uint16_t *SK_RESTRICT rhs, size_t n);

static inline std::pair<uint64_t, uint64_t> count_gtlt_bytes(const uint8_t *SK_RESTRICT lhs, const uint8_t *SK_RESTRICT rhs, size_t n);
static inline std::pair<uint64_t, uint64_t> count_gtlt_shorts(const uint16_t *const SK_RESTRICT lhs, const uint16_t *const SK_RESTRICT rhs, size_t n);

static inline std::pair<uint64_t, uint64_t> count_gtlt_bytes_aligned(const uint8_t *SK_RESTRICT lhs, const uint8_t *SK_RESTRICT rhs, size_t n);
static inline std::pair<uint64_t, uint64_t> count_gtlt_shorts_aligned(const uint16_t *SK_RESTRICT lhs, const uint16_t *SK_RESTRICT rhs, size_t n);

static inline std::pair<uint64_t, uint64_t> count_gtlt_words(const uint32_t *SK_RESTRICT lhs, const uint32_t *SK_RESTRICT rhs, size_t n);

static inline std::pair<uint64_t, uint64_t> count_gtlt_words_aligned(const uint32_t *SK_RESTRICT lhs, const uint32_t *SK_RESTRICT rhs, size_t n);

#ifdef __AVX2__
static INLINE unsigned int _mm256_movemask_epi16(__m256i x) {
    return _mm_movemask_epi8(_mm_packs_epi16(_mm256_castsi256_si128(x), _mm256_extracti128_si256(x, 1)));
}
static INLINE __m256i _mm256_cmpgt_epi8_unsigned(__m256i a, __m256i b) {
    return _mm256_andnot_si256(_mm256_cmpeq_epi8(a, b), _mm256_cmpeq_epi8(_mm256_max_epu8(a, b), a));
}
static INLINE __m256i _mm256_cmpgt_epi16_unsigned(__m256i a, __m256i b) {
    return _mm256_andnot_si256(_mm256_cmpeq_epi16(a, b), _mm256_cmpeq_epi16(_mm256_max_epu16(a, b), a));
}
#endif

template<typename T>
static inline size_t count_eq(const T *SK_RESTRICT lhs, const T *SK_RESTRICT rhs, size_t n) {
    size_t ret = 0;
    for(size_t i = 0; i < n; ++i) ret += lhs[i] == rhs[i];
    return ret;
}
template<> inline size_t count_eq<uint16_t>(const uint16_t *SK_RESTRICT lhs, const uint16_t *SK_RESTRICT rhs, size_t n) {
   return count_eq_shorts(lhs, rhs, n);
}
template<> inline size_t count_eq<uint8_t>(const uint8_t *SK_RESTRICT lhs, const uint8_t *SK_RESTRICT rhs, size_t n) {
   return count_eq_bytes(lhs, rhs, n);
}
template<> inline size_t count_eq<uint32_t>(const uint32_t *SK_RESTRICT lhs, const uint32_t *SK_RESTRICT rhs, size_t n) {
   return count_eq_words(lhs, rhs, n);
}
template<> inline size_t count_eq<uint64_t>(const uint64_t *SK_RESTRICT lhs, const uint64_t *SK_RESTRICT rhs, size_t n) {
   return count_eq_longs(lhs, rhs, n);
}

static inline size_t count_eq_shorts(const uint16_t *SK_RESTRICT lhs, const uint16_t *SK_RESTRICT rhs, size_t n) {
#if __AVX512F__
    if(reinterpret_cast<uint64_t>(lhs) % 64 == 0 && reinterpret_cast<uint64_t>(rhs) % 64 == 0) return count_eq_shorts_aligned(lhs, rhs, n);
#elif __AVX2__
    if(reinterpret_cast<uint64_t>(lhs) % 32 == 0 && reinterpret_cast<uint64_t>(rhs) % 32 == 0) return count_eq_shorts_aligned(lhs, rhs, n);
#endif
    advise_mem(lhs, rhs, n);
    size_t ret = 0;
#if __AVX512BW__
    const size_t nsimd = (n / (sizeof(__m512) / sizeof(uint16_t)));
    const size_t nsimd4 = (nsimd / 4) * 4;
    for(size_t i = 0; i < nsimd4; i += 4) {
        uint64_t v1, v2, v3, v4;
        v1 = _mm512_cmpeq_epu16_mask(_mm512_loadu_si512((__m512i *)lhs + i), _mm512_loadu_si512((__m512i *)rhs + i));
        v2 = _mm512_cmpeq_epu16_mask(_mm512_loadu_si512((__m512i *)lhs + i + 1), _mm512_loadu_si512((__m512i *)rhs + i + 1));
        ret += popcount((uint64_t(v1) << 32) | v2);
        v3 = _mm512_cmpeq_epu16_mask(_mm512_loadu_si512((__m512i *)lhs + i + 2), _mm512_loadu_si512((__m512i *)rhs + i + 2));
        v4 = _mm512_cmpeq_epu16_mask(_mm512_loadu_si512((__m512i *)lhs + i + 3), _mm512_loadu_si512((__m512i *)rhs + i + 3));
        ret += popcount((uint64_t(v3) << 32) | v4);
    }
    for(size_t i = nsimd4; i < nsimd; ++i)
        ret += popcount(_mm512_cmpeq_epu16_mask(_mm512_loadu_si512((__m512i *)lhs + i), _mm512_loadu_si512((__m512i *)rhs + i)));
    for(size_t i = nsimd * sizeof(__m512) / sizeof(uint16_t); i < n; ++i)
        ret += lhs[i] == rhs[i];
#elif __AVX512F__
    const size_t nsimd = (n / (sizeof(__m512) / sizeof(uint16_t)));
    const size_t nsimd4 = (nsimd / 4) * 4;
    for(size_t i = 0; i < nsimd4; i += 4) {
        __m512i lhv0 = _mm512_loadu_si512((__m512i *)lhs + i + 0),
                rhv0 = _mm512_loadu_si512((__m512i *)rhs + i + 0);
        __m512i lhv1 = _mm512_loadu_si512((__m512i *)lhs + i + 1),
                rhv1 = _mm512_loadu_si512((__m512i *)rhs + i + 1);
        __m512i lhv2 = _mm512_loadu_si512((__m512i *)lhs + i + 2),
                rhv2 = _mm512_loadu_si512((__m512i *)rhs + i + 2);
        __m512i lhv3 = _mm512_loadu_si512((__m512i *)lhs + i + 3),
                rhv3 = _mm512_loadu_si512((__m512i *)rhs + i + 3);
        uint64_t eq_hi0 = _mm512_cmpeq_epi32_mask(lhv0 & _mm512_set1_epi32(0x0000FFFFu), rhv0 & _mm512_set1_epi32(0x0000FFFFu));
        uint64_t eq_lo0 = _mm512_cmpeq_epi32_mask(lhv0 & _mm512_set1_epi32(0xFFFF0000u), rhv0 & _mm512_set1_epi32(0xFFFF0000u));
        uint64_t eq_hi1 = _mm512_cmpeq_epi32_mask(lhv1 & _mm512_set1_epi32(0x0000FFFFu), rhv1 & _mm512_set1_epi32(0x0000FFFFu));
        uint64_t eq_lo1 = _mm512_cmpeq_epi32_mask(lhv1 & _mm512_set1_epi32(0xFFFF0000u), rhv1 & _mm512_set1_epi32(0xFFFF0000u));
        ret += popcount((eq_hi0 << 48) | (eq_hi1 << 32) | (eq_lo0 << 16) | eq_lo1);
        uint64_t eq_hi2 = _mm512_cmpeq_epi32_mask(lhv2 & _mm512_set1_epi32(0x0000FFFFu), rhv2 & _mm512_set1_epi32(0x0000FFFFu));
        uint64_t eq_lo2 = _mm512_cmpeq_epi32_mask(lhv2 & _mm512_set1_epi32(0xFFFF0000u), rhv2 & _mm512_set1_epi32(0xFFFF0000u));
        uint64_t eq_hi3 = _mm512_cmpeq_epi32_mask(lhv3 & _mm512_set1_epi32(0x0000FFFFu), rhv3 & _mm512_set1_epi32(0x0000FFFFu));
        uint64_t eq_lo3 = _mm512_cmpeq_epi32_mask(lhv3 & _mm512_set1_epi32(0xFFFF0000u), rhv3 & _mm512_set1_epi32(0xFFFF0000u));
        ret += popcount((eq_hi2 << 48) | (eq_hi3 << 32) | (eq_lo2 << 16) | eq_lo3);
    }
    for(size_t i = nsimd4; i < nsimd; ++i) {
        __m512i lhv0 = _mm512_loadu_si512((__m512i *)lhs + i + 0),
                rhv0 = _mm512_loadu_si512((__m512i *)rhs + i + 0);
        uint64_t eq_hi0 = _mm512_cmpeq_epi32_mask(lhv0 & _mm512_set1_epi32(0x0000FFFFu), rhv0 & _mm512_set1_epi32(0x0000FFFFu));
        ret += popcount((eq_hi0 << 16) | _mm512_cmpeq_epi32_mask(lhv0 & _mm512_set1_epi32(0xFFFF0000u), rhv0 & _mm512_set1_epi32(0xFFFF0000u)));
    }
    for(size_t i = nsimd * sizeof(__m512) / sizeof(uint16_t); i < n; ++i)
        ret += lhs[i] == rhs[i];
#elif __AVX2__
    const size_t nsimd = (n / (sizeof(__m256) / sizeof(uint16_t)));
    const size_t nsimd4 = (nsimd / 4) * 4;
    // Each vector register has at most 16 1-bits, so we can pack the bitmasks into 4 uint64_t popcounts.
    for(size_t i = 0; i < nsimd4; i += 4) {
        auto eq_reg = _mm256_cmpeq_epi16(_mm256_loadu_si256((__m256i*)lhs + i), _mm256_loadu_si256((__m256i*)rhs + i));
        auto bitmask = _mm256_movemask_epi16(eq_reg);
        auto eq_reg2 = _mm256_cmpeq_epi16(_mm256_loadu_si256((__m256i*)lhs + i + 1), _mm256_loadu_si256((__m256i*)rhs + i + 1));
        auto bitmask2 = _mm256_movemask_epi16(eq_reg2);
        auto eq_reg3 = _mm256_cmpeq_epi16(_mm256_loadu_si256((__m256i*)lhs + i + 2), _mm256_loadu_si256((__m256i*)rhs + i + 2));
        auto bitmask3 = _mm256_movemask_epi16(eq_reg3);
        auto eq_reg4 = _mm256_cmpeq_epi16(_mm256_loadu_si256((__m256i*)lhs + i + 3), _mm256_loadu_si256((__m256i*)rhs + i + 3));
        auto bitmask4 = _mm256_movemask_epi16(eq_reg4);
        ret += popcount((uint64_t(bitmask) << 48) | (uint64_t(bitmask2) << 32) | (uint64_t(bitmask3) << 16) | bitmask4);
    }
    for(size_t i = nsimd4; i < nsimd; ++i) {
        auto eq_reg = _mm256_cmpeq_epi16(_mm256_loadu_si256((__m256i*)lhs + i), _mm256_loadu_si256((__m256i*)rhs + i));
        auto bitmask = _mm256_movemask_epi16(eq_reg);
        ret += popcount(bitmask);
    }
    for(size_t i = nsimd * sizeof(__m256) / sizeof(uint16_t); i < n; ++i)
        ret += lhs[i] == rhs[i];
#else
    for(size_t i = 0; i < n; ++i) {
        ret += lhs[i] == rhs[i];
    }
#endif
    return ret;
}
static inline size_t count_eq_shorts_aligned(const uint16_t *SK_RESTRICT lhs, const uint16_t *SK_RESTRICT rhs, size_t n) {
    advise_mem(lhs, rhs, n);
    size_t ret = 0;
#if __AVX512BW__
    const size_t nsimd = (n / (sizeof(__m512) / sizeof(uint16_t)));
    const size_t nsimd4 = (nsimd / 4) * 4;
    for(size_t i = 0; i < nsimd4; i += 4) {
        uint64_t v1, v2, v3, v4;
        v1 = _mm512_cmpeq_epu16_mask(_mm512_load_si512((__m512i *)lhs + i), _mm512_load_si512((__m512i *)rhs + i));
        v2 = _mm512_cmpeq_epu16_mask(_mm512_load_si512((__m512i *)lhs + i + 1), _mm512_load_si512((__m512i *)rhs + i + 1));
        ret += popcount((uint64_t(v1) << 32) | v2);
        v3 = _mm512_cmpeq_epu16_mask(_mm512_load_si512((__m512i *)lhs + i + 2), _mm512_load_si512((__m512i *)rhs + i + 2));
        v4 = _mm512_cmpeq_epu16_mask(_mm512_load_si512((__m512i *)lhs + i + 3), _mm512_load_si512((__m512i *)rhs + i + 3));
        ret += popcount((uint64_t(v3) << 32) | v4);
    }
    for(size_t i = nsimd4; i < nsimd; ++i)
        ret += popcount(_mm512_cmpeq_epu16_mask(_mm512_load_si512((__m512i *)lhs + i), _mm512_load_si512((__m512i *)rhs + i)));
    for(size_t i = nsimd * sizeof(__m512) / sizeof(uint16_t); i < n; ++i)
        ret += lhs[i] == rhs[i];
#elif __AVX512F__
    const size_t nsimd = (n / (sizeof(__m512) / sizeof(uint16_t)));
    const size_t nsimd4 = (nsimd / 4) * 4;
    for(size_t i = 0; i < nsimd4; i += 4) {
        __m512i lhv0 = _mm512_load_si512((__m512i *)lhs + i + 0),
                rhv0 = _mm512_load_si512((__m512i *)rhs + i + 0);
        __m512i lhv1 = _mm512_load_si512((__m512i *)lhs + i + 1),
                rhv1 = _mm512_load_si512((__m512i *)rhs + i + 1);
        __m512i lhv2 = _mm512_load_si512((__m512i *)lhs + i + 2),
                rhv2 = _mm512_load_si512((__m512i *)rhs + i + 2);
        __m512i lhv3 = _mm512_load_si512((__m512i *)lhs + i + 3),
                rhv3 = _mm512_load_si512((__m512i *)rhs + i + 3);
        uint64_t eq_hi0 = _mm512_cmpeq_epi32_mask(lhv0 & _mm512_set1_epi32(0x0000FFFFu), rhv0 & _mm512_set1_epi32(0x0000FFFFu));
        uint64_t eq_lo0 = _mm512_cmpeq_epi32_mask(lhv0 & _mm512_set1_epi32(0xFFFF0000u), rhv0 & _mm512_set1_epi32(0xFFFF0000u));
        uint64_t eq_hi1 = _mm512_cmpeq_epi32_mask(lhv1 & _mm512_set1_epi32(0x0000FFFFu), rhv1 & _mm512_set1_epi32(0x0000FFFFu));
        uint64_t eq_lo1 = _mm512_cmpeq_epi32_mask(lhv1 & _mm512_set1_epi32(0xFFFF0000u), rhv1 & _mm512_set1_epi32(0xFFFF0000u));
        ret += popcount((eq_hi0 << 48) | (eq_hi1 << 32) | (eq_lo0 << 16) | eq_lo1);
        uint64_t eq_hi2 = _mm512_cmpeq_epi32_mask(lhv2 & _mm512_set1_epi32(0x0000FFFFu), rhv2 & _mm512_set1_epi32(0x0000FFFFu));
        uint64_t eq_lo2 = _mm512_cmpeq_epi32_mask(lhv2 & _mm512_set1_epi32(0xFFFF0000u), rhv2 & _mm512_set1_epi32(0xFFFF0000u));
        uint64_t eq_hi3 = _mm512_cmpeq_epi32_mask(lhv3 & _mm512_set1_epi32(0x0000FFFFu), rhv3 & _mm512_set1_epi32(0x0000FFFFu));
        uint64_t eq_lo3 = _mm512_cmpeq_epi32_mask(lhv3 & _mm512_set1_epi32(0xFFFF0000u), rhv3 & _mm512_set1_epi32(0xFFFF0000u));
        ret += popcount((eq_hi2 << 48) | (eq_hi3 << 32) | (eq_lo2 << 16) | eq_lo3);
    }
    for(size_t i = nsimd4; i < nsimd; ++i) {
        __m512i lhv0 = _mm512_load_si512((__m512i *)lhs + i + 0),
                rhv0 = _mm512_load_si512((__m512i *)rhs + i + 0);
        uint64_t eq_hi0 = _mm512_cmpeq_epi32_mask(lhv0 & _mm512_set1_epi32(0x0000FFFFu), rhv0 & _mm512_set1_epi32(0x0000FFFFu));
        ret += popcount((eq_hi0 << 16) | _mm512_cmpeq_epi32_mask(lhv0 & _mm512_set1_epi32(0xFFFF0000u), rhv0 & _mm512_set1_epi32(0xFFFF0000u)));
    }
    for(size_t i = nsimd * sizeof(__m512) / sizeof(uint16_t); i < n; ++i)
        ret += lhs[i] == rhs[i];
#elif __AVX2__
    const size_t nsimd = (n / (sizeof(__m256) / sizeof(uint16_t)));
    const size_t nsimd4 = (nsimd / 4) * 4;
    // Each vector register has at most 16 1-bits, so we can pack the bitmasks into 4 uint64_t popcounts.
    for(size_t i = 0; i < nsimd4; i += 4) {
        auto eq_reg = _mm256_cmpeq_epi16(_mm256_load_si256((__m256i*)lhs + i), _mm256_load_si256((__m256i*)rhs + i));
        auto bitmask = _mm256_movemask_epi16(eq_reg);
        auto eq_reg2 = _mm256_cmpeq_epi16(_mm256_load_si256((__m256i*)lhs + i + 1), _mm256_load_si256((__m256i*)rhs + i + 1));
        auto bitmask2 = _mm256_movemask_epi16(eq_reg2);
        auto eq_reg3 = _mm256_cmpeq_epi16(_mm256_load_si256((__m256i*)lhs + i + 2), _mm256_load_si256((__m256i*)rhs + i + 2));
        auto bitmask3 = _mm256_movemask_epi16(eq_reg3);
        auto eq_reg4 = _mm256_cmpeq_epi16(_mm256_load_si256((__m256i*)lhs + i + 3), _mm256_load_si256((__m256i*)rhs + i + 3));
        auto bitmask4 = _mm256_movemask_epi16(eq_reg4);
        ret += popcount((uint64_t(bitmask) << 48) | (uint64_t(bitmask2) << 32) | (uint64_t(bitmask3) << 16) | bitmask4);
    }
    for(size_t i = nsimd4; i < nsimd; ++i) {
        auto eq_reg = _mm256_cmpeq_epi16(_mm256_load_si256((__m256i*)lhs + i), _mm256_load_si256((__m256i*)rhs + i));
        auto bitmask = _mm256_movemask_epi16(eq_reg);
        ret += popcount(bitmask);
    }
    for(size_t i = nsimd * sizeof(__m256) / sizeof(uint16_t); i < n; ++i)
        ret += lhs[i] == rhs[i];
#else
    for(size_t i = 0; i < n; ++i) {
        ret += lhs[i] == rhs[i];
    }
#endif
    return ret;
}

static inline size_t count_eq_longs(const uint64_t *SK_RESTRICT lhs, const uint64_t *SK_RESTRICT rhs, size_t n) {
    advise_mem(lhs, rhs, n);
    size_t ret = 0;
    for(size_t i = 0; i < n; ++i) ret += lhs[i] == rhs[i];
    return ret;
}

static inline size_t count_eq_words(const uint32_t *SK_RESTRICT lhs, const uint32_t *SK_RESTRICT rhs, size_t n) {
    advise_mem(lhs, rhs, n);
    size_t ret = 0;
    for(size_t i = 0; i < n; ++i) ret += lhs[i] == rhs[i];
    return ret;
}
static inline size_t count_eq_nibbles(const uint8_t *SK_RESTRICT lhs, const uint8_t *SK_RESTRICT rhs, const size_t nelem) {
    const size_t n = nelem >> 1;
    advise_mem(lhs, rhs, n);
    size_t ret = 0;
#if __AVX512BW__
    const size_t nsimd = (n / (sizeof(__m512) / sizeof(char)));
    for(size_t i = 0; i < nsimd; ++i) {
        auto lhv = _mm512_loadu_si512((__m512i *)lhs + i), rhv = _mm512_loadu_si512((__m512i *)rhs + i);
        auto lomask = _mm512_set1_epi8(0xF), himask = _mm512_set1_epi8(0x0F);
        ret += popcount(_mm512_cmpeq_epi8_mask(lhv & lomask, rhv & lomask));
        ret += popcount(_mm512_cmpeq_epi8_mask(lhv & himask, rhv & himask));
    }
    for(size_t i = nsimd * sizeof(__m512) / sizeof(char); i < n; ++i) {
        ret += (lhs[i] & 0xF) == (rhs[i] & 0xF);
        ret += (lhs[i] & 0x0F) == (rhs[i] & 0x0F);
    }
#elif __AVX2__
    const size_t nsimd = (n / (sizeof(__m256) / sizeof(char)));
    for(size_t i = 0; i < nsimd; ++i) {
        auto lhv = _mm256_loadu_si256((__m256i *)lhs + i), rhv = _mm256_loadu_si256((__m256i *)rhs + i);
        auto lomask = _mm256_set1_epi8(0xF), himask = _mm256_set1_epi8(0x0F);
        uint64_t mm1 = uint64_t(_mm256_movemask_epi8(_mm256_cmpeq_epi8(lhv & lomask, rhv & lomask))) << 32;
        mm1 |= _mm256_movemask_epi8(_mm256_cmpeq_epi8(lhv & himask, rhv & himask));
        ret += popcount(mm1);
    }
    for(size_t i = nsimd * sizeof(__m256) / sizeof(char); i < n; ++i) {
        ret += (lhs[i] & 0xF) == (rhs[i] & 0xF);
        ret += (lhs[i] & 0x0F) == (rhs[i] & 0x0F);
    }
#else
    for(size_t i = 0; i < n; ++i) {
        ret += (lhs[i] & 0xF) == (rhs[i] & 0xF);
        ret += (lhs[i] & 0x0F) == (rhs[i] & 0x0F);
    }
#endif
    if(nelem & 1)
        ret += (lhs[nelem / 2] & 0xF) == (rhs[nelem / 2] & 0xF);
    return ret;
}

static inline size_t count_eq_bytes(const uint8_t *SK_RESTRICT lhs, const uint8_t *SK_RESTRICT rhs, size_t n) {
#if __AVX512F__
    if(reinterpret_cast<uint64_t>(lhs) % 64 == 0 && reinterpret_cast<uint64_t>(rhs) % 64 == 0) return count_eq_bytes_aligned(lhs, rhs, n);
#elif __AVX2__
    if(reinterpret_cast<uint64_t>(lhs) % 32 == 0 && reinterpret_cast<uint64_t>(rhs) % 32 == 0) return count_eq_bytes_aligned(lhs, rhs, n);
#endif
    advise_mem(lhs, rhs, n);
    size_t ret = 0;
#if __AVX512BW__
    const size_t nsimd = (n / (sizeof(__m512) / sizeof(char)));
    const size_t nsimd4 = (nsimd / 4) * 4;
    for(size_t i = 0; i < nsimd4; i += 4) {
        ret += popcount(_mm512_cmpeq_epi8_mask(_mm512_loadu_si512((__m512i *)lhs + i), _mm512_loadu_si512((__m512i *)rhs + i)));
        ret += popcount(_mm512_cmpeq_epi8_mask(_mm512_loadu_si512((__m512i *)lhs + i + 1), _mm512_loadu_si512((__m512i *)rhs + i + 1)));
        ret += popcount(_mm512_cmpeq_epi8_mask(_mm512_loadu_si512((__m512i *)lhs + i + 2), _mm512_loadu_si512((__m512i *)rhs + i + 2)));
        ret += popcount(_mm512_cmpeq_epi8_mask(_mm512_loadu_si512((__m512i *)lhs + i + 3), _mm512_loadu_si512((__m512i *)rhs + i + 3)));
    }
    for(size_t i = nsimd4; i < nsimd; ++i)
        ret += popcount(_mm512_cmpeq_epi8_mask(_mm512_loadu_si512((__m512i *)lhs + i), _mm512_loadu_si512((__m512i *)rhs + i)));
    for(size_t i = nsimd * sizeof(__m512) / sizeof(char); i < n; ++i)
        ret += lhs[i] == rhs[i];
#elif __AVX512F__
    const size_t nsimd = (n / (sizeof(__m512) / sizeof(char)));
    const size_t nsimd4 = (nsimd / 4) * 4;
#define POPC_CMP(lhv, rhv) popcount(\
                  (uint64_t(_mm512_cmpeq_epi32_mask(_mm512_slli_epi32(lhv, 24), _mm512_slli_epi32(rhv, 24))) << 48) |\
                  (uint64_t(_mm512_cmpeq_epi32_mask(lhv & _mm512_set1_epi32(0x0000FF00u), rhv & _mm512_set1_epi32(0x0000FF00u))) << 32) |\
                  (uint64_t(_mm512_cmpeq_epi32_mask(lhv & _mm512_set1_epi32(0x00FF0000u), rhv & _mm512_set1_epi32(0x00FF0000u))) << 16) |\
                  _mm512_cmpeq_epi32_mask(_mm512_srli_epi32(lhv, 24), _mm512_srli_epi32(rhv, 24)))
    for(size_t i = 0; i < nsimd4; i += 4) {
        const __m512i lhv = _mm512_loadu_si512((__m512i *)lhs + i), rhv = _mm512_loadu_si512((__m512i *)rhs + i);
        const __m512i lhv1 = _mm512_loadu_si512((__m512i *)lhs + i + 1), rhv1 = _mm512_loadu_si512((__m512i *)rhs + i + 1);
        const __m512i lhv2 = _mm512_loadu_si512((__m512i *)lhs + i + 2), rhv2 = _mm512_loadu_si512((__m512i *)rhs + i + 2);
        const __m512i lhv3 = _mm512_loadu_si512((__m512i *)lhs + i + 3), rhv3 = _mm512_loadu_si512((__m512i *)rhs + i + 3);
        ret += POPC_CMP(lhv, rhv);
        ret += POPC_CMP(lhv1, rhv1);
        ret += POPC_CMP(lhv2, rhv2);
        ret += POPC_CMP(lhv3, rhv3);
    }
    for(size_t i = nsimd4; i < nsimd; ++i) {
        const __m512i lhv = _mm512_loadu_si512((__m512i *)lhs + i), rhv = _mm512_loadu_si512((__m512i *)rhs + i);
        ret += POPC_CMP(lhv, rhv);
    }
#undef POPC_CMP
    for(size_t i = nsimd * sizeof(__m512) / sizeof(char); i < n; ++i) ret += lhs[i] == rhs[i];
#elif __AVX2__
    const size_t nsimd = (n / (sizeof(__m256) / sizeof(char)));
    const size_t nsimd4 = (nsimd / 4) * 4;
    for(size_t i = 0; i < nsimd4; i += 4) {
        const uint64_t v0 = _mm256_movemask_epi8(_mm256_cmpeq_epi8(_mm256_loadu_si256((__m256i *)lhs + i), _mm256_loadu_si256((__m256i *)rhs + i)));
        ret += popcount((v0 << 32) | _mm256_movemask_epi8(_mm256_cmpeq_epi8(_mm256_loadu_si256((__m256i *)lhs + i + 1), _mm256_loadu_si256((__m256i *)rhs + i + 1))));
        const uint64_t v2 = _mm256_movemask_epi8(_mm256_cmpeq_epi8(_mm256_loadu_si256((__m256i *)lhs + i + 2), _mm256_loadu_si256((__m256i *)rhs + i + 2)));
        ret += popcount((v2 << 32) | _mm256_movemask_epi8(_mm256_cmpeq_epi8(_mm256_loadu_si256((__m256i *)lhs + i + 3), _mm256_loadu_si256((__m256i *)rhs + i + 3))));
    }
    for(size_t i = nsimd4; i < nsimd; ++i)
        ret += popcount(_mm256_movemask_epi8(_mm256_cmpeq_epi8(_mm256_loadu_si256((__m256i *)lhs + i), _mm256_loadu_si256((__m256i *)rhs + i))));
    for(size_t i = nsimd * sizeof(__m256) / sizeof(char); i < n; ++i)
        ret += lhs[i] == rhs[i];
#else
    for(size_t i = 0; i < n; ++i) {
        ret += lhs[i] == rhs[i];
    }
#endif
    return ret;
}
static inline size_t count_eq_bytes_aligned(const uint8_t *SK_RESTRICT lhs, const uint8_t *SK_RESTRICT rhs, size_t n) {
    advise_mem(lhs, rhs, n);
    size_t ret = 0;
#if __AVX512BW__
    const size_t nsimd = (n / (sizeof(__m512) / sizeof(char)));
    const size_t nsimd4 = (nsimd / 4) * 4;
    for(size_t i = 0; i < nsimd4; i += 4) {
        ret += popcount(_mm512_cmpeq_epi8_mask(_mm512_load_si512((__m512i *)lhs + i), _mm512_load_si512((__m512i *)rhs + i)));
        ret += popcount(_mm512_cmpeq_epi8_mask(_mm512_load_si512((__m512i *)lhs + i + 1), _mm512_load_si512((__m512i *)rhs + i + 1)));
        ret += popcount(_mm512_cmpeq_epi8_mask(_mm512_load_si512((__m512i *)lhs + i + 2), _mm512_load_si512((__m512i *)rhs + i + 2)));
        ret += popcount(_mm512_cmpeq_epi8_mask(_mm512_load_si512((__m512i *)lhs + i + 3), _mm512_load_si512((__m512i *)rhs + i + 3)));
    }
    for(size_t i = nsimd4; i < nsimd; ++i)
        ret += popcount(_mm512_cmpeq_epi8_mask(_mm512_load_si512((__m512i *)lhs + i), _mm512_load_si512((__m512i *)rhs + i)));
    for(size_t i = nsimd * sizeof(__m512) / sizeof(char); i < n; ++i)
        ret += lhs[i] == rhs[i];
#elif __AVX512F__
    const size_t nsimd = (n / (sizeof(__m512) / sizeof(char)));
    const size_t nsimd4 = (nsimd / 4) * 4;
#define POPC_CMP(lhv, rhv) popcount(\
                  (uint64_t(_mm512_cmpeq_epi32_mask(_mm512_slli_epi32(lhv, 24), _mm512_slli_epi32(rhv, 24))) << 48) |\
                  (uint64_t(_mm512_cmpeq_epi32_mask(lhv & _mm512_set1_epi32(0x0000FF00u), rhv & _mm512_set1_epi32(0x0000FF00u))) << 32) |\
                  (uint64_t(_mm512_cmpeq_epi32_mask(lhv & _mm512_set1_epi32(0x00FF0000u), rhv & _mm512_set1_epi32(0x00FF0000u))) << 16) |\
                  _mm512_cmpeq_epi32_mask(_mm512_srli_epi32(lhv, 24), _mm512_srli_epi32(rhv, 24)))
    for(size_t i = 0; i < nsimd4; i += 4) {
        const __m512i lhv = _mm512_load_si512((__m512i *)lhs + i), rhv = _mm512_load_si512((__m512i *)rhs + i);
        const __m512i lhv1 = _mm512_load_si512((__m512i *)lhs + i + 1), rhv1 = _mm512_load_si512((__m512i *)rhs + i + 1);
        const __m512i lhv2 = _mm512_load_si512((__m512i *)lhs + i + 2), rhv2 = _mm512_load_si512((__m512i *)rhs + i + 2);
        const __m512i lhv3 = _mm512_load_si512((__m512i *)lhs + i + 3), rhv3 = _mm512_load_si512((__m512i *)rhs + i + 3);
        ret += POPC_CMP(lhv, rhv);
        ret += POPC_CMP(lhv1, rhv1);
        ret += POPC_CMP(lhv2, rhv2);
        ret += POPC_CMP(lhv3, rhv3);
    }
    for(size_t i = nsimd4; i < nsimd; ++i) {
        const __m512i lhv = _mm512_load_si512((__m512i *)lhs + i), rhv = _mm512_load_si512((__m512i *)rhs + i);
        ret += POPC_CMP(lhv, rhv);
    }
#undef POPC_CMP
    for(size_t i = nsimd * sizeof(__m512) / sizeof(char); i < n; ++i) ret += lhs[i] == rhs[i];
#elif __AVX2__
    const size_t nsimd = (n / (sizeof(__m256) / sizeof(char)));
    const size_t nsimd4 = (nsimd / 4) * 4;
    for(size_t i = 0; i < nsimd4; i += 4) {
        const uint64_t v0 = _mm256_movemask_epi8(_mm256_cmpeq_epi8(_mm256_load_si256((__m256i *)lhs + i), _mm256_load_si256((__m256i *)rhs + i)));
        ret += popcount((v0 << 32) | _mm256_movemask_epi8(_mm256_cmpeq_epi8(_mm256_load_si256((__m256i *)lhs + i + 1), _mm256_load_si256((__m256i *)rhs + i + 1))));
        const uint64_t v2 = _mm256_movemask_epi8(_mm256_cmpeq_epi8(_mm256_load_si256((__m256i *)lhs + i + 2), _mm256_load_si256((__m256i *)rhs + i + 2)));
        ret += popcount((v2 << 32) | _mm256_movemask_epi8(_mm256_cmpeq_epi8(_mm256_load_si256((__m256i *)lhs + i + 3), _mm256_load_si256((__m256i *)rhs + i + 3))));
    }
    for(size_t i = nsimd4; i < nsimd; ++i)
        ret += popcount(_mm256_movemask_epi8(_mm256_cmpeq_epi8(_mm256_load_si256((__m256i *)lhs + i), _mm256_load_si256((__m256i *)rhs + i))));
    for(size_t i = nsimd * sizeof(__m256) / sizeof(char); i < n; ++i)
        ret += lhs[i] == rhs[i];
#else
    for(size_t i = 0; i < n; ++i) {
        ret += lhs[i] == rhs[i];
    }
#endif
    return ret;
}

template<typename T>
static inline std::pair<uint64_t, uint64_t> count_gtlt(const T *SK_RESTRICT lhs, const T *SK_RESTRICT rhs, size_t n) {
    uint64_t lhgt = 0, rhgt = 0;
    for(size_t i = 0; i < n; ++i) {
        lhgt += lhs[i] > rhs[i];
        rhgt += rhs[i] > lhs[i];
    }
    return std::make_pair(lhgt, rhgt);
}
#if __AVX512F__  || __AVX2__
template<> inline std::pair<uint64_t, uint64_t> count_gtlt(const double *SK_RESTRICT lhs, const double *SK_RESTRICT rhs, size_t n) {
    uint64_t lhgt = 0, rhgt = 0;
#if __AVX512F__
    const size_t nper = 8;
    const size_t nsimd = n / nper;
    const size_t nsimd4 = (nsimd / 4) * 4;
    for(size_t i = 0; i < nsimd4; i += 4) {
        auto lh0 = _mm512_loadu_pd(lhs + i * nper), rh0 = _mm512_loadu_pd(rhs + i * nper);
        auto lh1 = _mm512_loadu_pd(lhs + (i + 1) * nper), rh1 = _mm512_loadu_pd(rhs + (i + 1) * nper);
        auto lh2 = _mm512_loadu_pd(lhs + (i + 2) * nper), rh2 = _mm512_loadu_pd(rhs + (i + 2) * nper);
        auto lh3 = _mm512_loadu_pd(lhs + (i + 3) * nper), rh3 = _mm512_loadu_pd(rhs + (i + 3) * nper);
        auto cmp0 = _mm512_cmp_pd_mask(lh0, rh0, _CMP_GT_OQ);
        auto cmp1 = _mm512_cmp_pd_mask(lh1, rh1, _CMP_GT_OQ);
        auto cmp2 = _mm512_cmp_pd_mask(lh2, rh2, _CMP_GT_OQ);
        auto cmp3 = _mm512_cmp_pd_mask(lh3, rh3, _CMP_GT_OQ);
        lhgt += popcount((cmp0 << 24) | (cmp1 << 16) | (cmp2 << 8) | cmp3);
        auto rcmp0 = _mm512_cmp_pd_mask(rh0, lh0, _CMP_GT_OQ);
        auto rcmp1 = _mm512_cmp_pd_mask(rh1, lh1, _CMP_GT_OQ);
        auto rcmp2 = _mm512_cmp_pd_mask(rh2, lh2, _CMP_GT_OQ);
        auto rcmp3 = _mm512_cmp_pd_mask(rh3, lh3, _CMP_GT_OQ);
        rhgt += popcount((rcmp0 << 24) | (rcmp1 << 16) | (rcmp2 << 8) | rcmp3);
    }
    for(size_t i = nsimd4; i < nsimd; ++i) {
        auto lhv = _mm512_loadu_pd(lhs + i * nper), rhv = _mm512_loadu_pd(rhs + i * nper);
        lhgt += popcount(_mm512_cmp_pd_mask(lhv, rhv, _CMP_GT_OQ));
        rhgt += popcount(_mm512_cmp_pd_mask(rhv, lhv, _CMP_GT_OQ));
    }
    for(size_t i = nsimd * nper; i < n; ++i) {
        lhgt += lhs[i] > rhs[i];
        rhgt += rhs[i] > lhs[i];
    }
#elif __AVX2__
    const size_t nsimd = n / 4;
    const size_t nsimd4 = (nsimd / 4) * 4;
    for(size_t i = 0; i < nsimd4; i += 4) {
        auto lh0 = _mm256_loadu_pd(lhs + i * 4), rh0 = _mm256_loadu_pd(rhs + i * 4);
        auto lh1 = _mm256_loadu_pd(lhs + (i + 1) * 4), rh1 = _mm256_loadu_pd(rhs + (i + 1) * 4);
        auto lh2 = _mm256_loadu_pd(lhs + (i + 2) * 4), rh2 = _mm256_loadu_pd(rhs + (i + 2) * 4);
        auto lh3 = _mm256_loadu_pd(lhs + (i + 3) * 4), rh3 = _mm256_loadu_pd(rhs + (i + 3) * 4);
        auto cmp0 = _mm256_movemask_pd(_mm256_cmp_pd(lh0, rh0, _CMP_GT_OQ));
        auto cmp1 = _mm256_movemask_pd(_mm256_cmp_pd(lh1, rh1, _CMP_GT_OQ));
        auto cmp2 = _mm256_movemask_pd(_mm256_cmp_pd(lh2, rh2, _CMP_GT_OQ));
        auto cmp3 = _mm256_movemask_pd(_mm256_cmp_pd(lh3, rh3, _CMP_GT_OQ));
        lhgt += popcount((cmp0 << 12) | (cmp1 << 8) | (cmp2 << 4) | cmp3);
        auto rcmp0 = _mm256_movemask_pd(_mm256_cmp_pd(rh0, lh0, _CMP_GT_OQ));
        auto rcmp1 = _mm256_movemask_pd(_mm256_cmp_pd(rh1, lh1, _CMP_GT_OQ));
        auto rcmp2 = _mm256_movemask_pd(_mm256_cmp_pd(rh2, lh2, _CMP_GT_OQ));
        auto rcmp3 = _mm256_movemask_pd(_mm256_cmp_pd(rh3, lh3, _CMP_GT_OQ));
        rhgt += popcount((rcmp0 << 12) | (rcmp1 << 8) | (rcmp2 << 4) | rcmp3);
    }
    for(size_t i = nsimd4; i < nsimd; ++i) {
        auto lhv = _mm256_loadu_pd(lhs + i * 4), rhv = _mm256_loadu_pd(rhs + i * 4);
        lhgt += popcount(_mm256_movemask_pd(_mm256_cmp_pd(lhv, rhv, _CMP_GT_OQ)));
        rhgt += popcount(_mm256_movemask_pd(_mm256_cmp_pd(rhv, lhv, _CMP_GT_OQ)));
    }
    for(size_t i = nsimd * 4; i < n; ++i) {
        lhgt += lhs[i] > rhs[i];
        rhgt += rhs[i] > lhs[i];
    }
#endif
    return std::make_pair(lhgt, rhgt);
}
#endif
#if __AVX512F__  || __AVX2__
template<> inline std::pair<uint64_t, uint64_t> count_gtlt(const float *SK_RESTRICT lhs, const float *SK_RESTRICT rhs, size_t n) {
    uint64_t lhgt = 0, rhgt = 0;
#if __AVX512F__
    static constexpr size_t nper = 16;
    const size_t nsimd = n / nper;
    const size_t nsimd4 = (nsimd / 4) * 4;
    for(size_t i = 0; i < nsimd4; i += 4) {
        auto lh0 = _mm512_loadu_ps(lhs + i * nper), rh0 = _mm512_loadu_ps(rhs + i * nper);
        auto lh1 = _mm512_loadu_ps(lhs + (i + 1) * nper), rh1 = _mm512_loadu_ps(rhs + (i + 1) * nper);
        auto lh2 = _mm512_loadu_ps(lhs + (i + 2) * nper), rh2 = _mm512_loadu_ps(rhs + (i + 2) * nper);
        auto lh3 = _mm512_loadu_ps(lhs + (i + 3) * nper), rh3 = _mm512_loadu_ps(rhs + (i + 3) * nper);
        uint64_t cmp0 = _mm512_cmp_ps_mask(lh0, rh0, _CMP_GT_OQ);
        uint64_t cmp1 = _mm512_cmp_ps_mask(lh1, rh1, _CMP_GT_OQ);
        uint64_t cmp2 = _mm512_cmp_ps_mask(lh2, rh2, _CMP_GT_OQ);
        uint64_t cmp3 = _mm512_cmp_ps_mask(lh3, rh3, _CMP_GT_OQ);
        lhgt += popcount((cmp0 << 48) | (cmp1 << 32) | (cmp2 << 16) | cmp3);
        uint64_t rcmp0 = _mm512_cmp_ps_mask(rh0, lh0, _CMP_GT_OQ);
        uint64_t rcmp1 = _mm512_cmp_ps_mask(rh1, lh1, _CMP_GT_OQ);
        uint64_t rcmp2 = _mm512_cmp_ps_mask(rh2, lh2, _CMP_GT_OQ);
        uint64_t rcmp3 = _mm512_cmp_ps_mask(rh3, lh3, _CMP_GT_OQ);
        rhgt += popcount((rcmp0 << 48) | (rcmp1 << 32) | (rcmp2 << 16) | rcmp3);
    }
    for(size_t i = nsimd4; i < nsimd; ++i) {
        auto lhv = _mm512_loadu_ps(lhs + i * nper), rhv = _mm512_loadu_ps(rhs + i * nper);
        lhgt += popcount(_mm512_cmp_ps_mask(lhv, rhv, _CMP_GT_OQ));
        rhgt += popcount(_mm512_cmp_ps_mask(rhv, lhv, _CMP_GT_OQ));
    }
    for(size_t i = nsimd * nper; i < n; ++i) {
        lhgt += lhs[i] > rhs[i];
        rhgt += rhs[i] > lhs[i];
    }
#elif __AVX2__
    const size_t nsimd = n / 8;
    const size_t nsimd4 = (nsimd / 4) * 4;
    for(size_t i = 0; i < nsimd4; i += 4) {
        auto lh0 = _mm256_loadu_ps(lhs + i * 8), rh0 = _mm256_loadu_ps(rhs + i * 8);
        auto lh1 = _mm256_loadu_ps(lhs + (i + 1) * 8), rh1 = _mm256_loadu_ps(rhs + (i + 1) * 8);
        auto lh2 = _mm256_loadu_ps(lhs + (i + 2) * 8), rh2 = _mm256_loadu_ps(rhs + (i + 2) * 8);
        auto lh3 = _mm256_loadu_ps(lhs + (i + 3) * 8), rh3 = _mm256_loadu_ps(rhs + (i + 3) * 8);
        auto cmp0 = _mm256_movemask_ps(_mm256_cmp_ps(lh0, rh0, _CMP_GT_OQ));
        auto cmp1 = _mm256_movemask_ps(_mm256_cmp_ps(lh1, rh1, _CMP_GT_OQ));
        auto cmp2 = _mm256_movemask_ps(_mm256_cmp_ps(lh2, rh2, _CMP_GT_OQ));
        auto cmp3 = _mm256_movemask_ps(_mm256_cmp_ps(lh3, rh3, _CMP_GT_OQ));
        lhgt += popcount((cmp0 << 24) | (cmp1 << 16) | (cmp2 << 8) | cmp3);
        auto rcmp0 = _mm256_movemask_ps(_mm256_cmp_ps(rh0, lh0, _CMP_GT_OQ));
        auto rcmp1 = _mm256_movemask_ps(_mm256_cmp_ps(rh1, lh1, _CMP_GT_OQ));
        auto rcmp2 = _mm256_movemask_ps(_mm256_cmp_ps(rh2, lh2, _CMP_GT_OQ));
        auto rcmp3 = _mm256_movemask_ps(_mm256_cmp_ps(rh3, lh3, _CMP_GT_OQ));
        rhgt += popcount((rcmp0 << 24) | (rcmp1 << 16) | (rcmp2 << 8) | rcmp3);
    }
    for(size_t i = nsimd4; i < nsimd; ++i) {
        auto lhv = _mm256_loadu_ps(lhs + i * 4), rhv = _mm256_loadu_ps(rhs + i * 4);
        lhgt += popcount(_mm256_movemask_ps(_mm256_cmp_ps(lhv, rhv, _CMP_GT_OQ)));
        rhgt += popcount(_mm256_movemask_ps(_mm256_cmp_ps(rhv, lhv, _CMP_GT_OQ)));
    }
    for(size_t i = nsimd * 4; i < n; ++i) {
        lhgt += lhs[i] > rhs[i];
        rhgt += rhs[i] > lhs[i];
    }
#endif
    return std::make_pair(lhgt, rhgt);
}
#endif

template<> inline std::pair<uint64_t, uint64_t> count_gtlt(const uint8_t *SK_RESTRICT lhs, const uint8_t *SK_RESTRICT rhs, size_t n) {
    return count_gtlt_bytes(lhs, rhs, n);
}
template<> inline std::pair<uint64_t, uint64_t> count_gtlt(const uint16_t *SK_RESTRICT lhs, const uint16_t *SK_RESTRICT rhs, size_t n) {
    return count_gtlt_shorts(lhs, rhs, n);
}
static inline std::pair<uint64_t, uint64_t> count_gtlt_bytes(const uint8_t *SK_RESTRICT lhs, const uint8_t *SK_RESTRICT rhs, size_t n) {
    uint64_t lhgt = 0, rhgt = 0;
#if __AVX512BW__
    const size_t nper = sizeof(__m512);
    const size_t nsimd = n / nper;
    for(size_t i = 0; i < nsimd; ++i) {
        auto lhv = _mm512_loadu_si512((__m512i *)lhs + i);
        auto rhv = _mm512_loadu_si512((__m512i *)rhs + i);
        uint64_t v0 = _mm512_cmpgt_epu8_mask(lhv, rhv);
        uint64_t v1 = _mm512_cmpgt_epu8_mask(rhv, lhv);
        lhgt += popcount(v0);
        rhgt += popcount(v1);
    }
    for(size_t i = nsimd * nper; i < n; ++i) {
        lhgt += lhs[i] > rhs[i];
        rhgt += rhs[i] > lhs[i];
    }
#elif __AVX512F__
    const size_t nper = sizeof(__m512);
    const size_t nsimd = n / nper;
    for(size_t i = 0; i < nsimd; ++i) {
        auto lhv = _mm512_loadu_si512((__m512i *)lhs + i);
        auto rhv = _mm512_loadu_si512((__m512i *)rhs + i);
        auto lhsd = _mm512_srli_epi32(lhv, 24), rhsd =  _mm512_srli_epi32(rhv, 24);
        auto lhsu = _mm512_slli_epi32(lhv, 24), rhsu = _mm512_slli_epi32(rhv, 24);
        auto ulmask = _mm512_set1_epi32(0x00FF0000u), llmask = _mm512_set1_epi32(0x0000FF00u);
        lhgt += popcount((uint64_t(_mm512_cmpgt_epi32_mask(lhsd, rhsd)) << 48) |
                       (uint64_t(_mm512_cmpgt_epi32_mask(lhv & ulmask, rhv & ulmask)) << 32) |
                       (uint64_t(_mm512_cmpgt_epi32_mask(lhv & llmask, rhv & llmask)) << 16) |
                       _mm512_cmpgt_epi32_mask(lhsu, rhsu));
        rhgt += popcount((uint64_t(_mm512_cmpgt_epi32_mask(rhsd, lhsd)) << 48) |
                       (uint64_t(_mm512_cmpgt_epi32_mask(rhv & ulmask, lhv & ulmask)) << 32) |
                       (uint64_t(_mm512_cmpgt_epi32_mask(rhv & llmask, lhv & llmask)) << 16) |
                       _mm512_cmpgt_epi32_mask(rhsu, lhsu));
    }
    for(size_t i = nsimd * nper; i < n; ++i) {
        lhgt += lhs[i] > rhs[i];
        rhgt += rhs[i] > lhs[i];
    }
#elif __AVX2__
    const size_t nper = sizeof(__m256);
    const size_t nsimd = n / nper;
    SK_UNROLL_4
    for(size_t i = 0; i < nsimd; ++i) {
        const auto lhv = _mm256_loadu_si256((__m256i *)lhs + i), rhv = _mm256_loadu_si256((__m256i *)rhs + i);
        lhgt += popcount(_mm256_movemask_epi8(_mm256_cmpgt_epi8_unsigned(lhv, rhv)));
        rhgt += popcount(_mm256_movemask_epi8(_mm256_cmpgt_epi8_unsigned(rhv, lhv)));
    }
    for(size_t i = nsimd * nper; i < n; ++i) {
        lhgt += lhs[i] > rhs[i]; rhgt += rhs[i] > lhs[i];
    }
#else
    for(size_t i = 0; i < n; ++i) {
        lhgt += lhs[i] > rhs[i];
        rhgt += rhs[i] > lhs[i];
    }
#endif
    return std::make_pair(lhgt, rhgt);
}

static inline std::pair<uint64_t, uint64_t> count_gtlt_bytes_aligned(const uint8_t *SK_RESTRICT lhs, const uint8_t *SK_RESTRICT rhs, size_t n) {
#if __AVX512F__
    if(reinterpret_cast<uint64_t>(lhs) % 64 == 0 && reinterpret_cast<uint64_t>(rhs) % 64 == 0) return count_gtlt_bytes_aligned(lhs, rhs, n);
#elif __AVX2__
    if(reinterpret_cast<uint64_t>(lhs) % 32 == 0 && reinterpret_cast<uint64_t>(rhs) % 32 == 0) return count_gtlt_bytes_aligned(lhs, rhs, n);
#endif
    uint64_t lhgt = 0, rhgt = 0;
#if __AVX512BW__
    const size_t nper = sizeof(__m512);
    const size_t nsimd = n / nper;
    for(size_t i = 0; i < nsimd; ++i) {
        auto lhv = _mm512_load_si512((__m512i *)lhs + i);
        auto rhv = _mm512_load_si512((__m512i *)rhs + i);
        uint64_t v0 = _mm512_cmpgt_epu8_mask(lhv, rhv);
        uint64_t v1 = _mm512_cmpgt_epu8_mask(rhv, lhv);
        lhgt += popcount(v0);
        rhgt += popcount(v1);
    }
    for(size_t i = nsimd * nper; i < n; ++i) {
        lhgt += lhs[i] > rhs[i];
        rhgt += rhs[i] > lhs[i];
    }
#elif __AVX512F__
    const size_t nper = sizeof(__m512);
    const size_t nsimd = n / nper;
    for(size_t i = 0; i < nsimd; ++i) {
        auto lhv = _mm512_load_si512((__m512i *)lhs + i);
        auto rhv = _mm512_load_si512((__m512i *)rhs + i);
        auto lhsd = _mm512_srli_epi32(lhv, 24), rhsd =  _mm512_srli_epi32(rhv, 24);
        auto lhsu = _mm512_slli_epi32(lhv, 24), rhsu = _mm512_slli_epi32(rhv, 24);
        auto ulmask = _mm512_set1_epi32(0x00FF0000u), llmask = _mm512_set1_epi32(0x0000FF00u);
        lhgt += popcount((uint64_t(_mm512_cmpgt_epi32_mask(lhsd, rhsd)) << 48) |
                       (uint64_t(_mm512_cmpgt_epi32_mask(lhv & ulmask, rhv & ulmask)) << 32) |
                       (uint64_t(_mm512_cmpgt_epi32_mask(lhv & llmask, rhv & llmask)) << 16) |
                       _mm512_cmpgt_epi32_mask(lhsu, rhsu));
        rhgt += popcount((uint64_t(_mm512_cmpgt_epi32_mask(rhsd, lhsd)) << 48) |
                       (uint64_t(_mm512_cmpgt_epi32_mask(rhv & ulmask, lhv & ulmask)) << 32) |
                       (uint64_t(_mm512_cmpgt_epi32_mask(rhv & llmask, lhv & llmask)) << 16) |
                       _mm512_cmpgt_epi32_mask(rhsu, lhsu));
    }
    for(size_t i = nsimd * nper; i < n; ++i) {
        lhgt += lhs[i] > rhs[i];
        rhgt += rhs[i] > lhs[i];
    }
#elif __AVX2__
    const size_t nper = sizeof(__m256);
    const size_t nsimd = n / nper;
    SK_UNROLL_4
    for(size_t i = 0; i < nsimd; ++i) {
        const auto lhv = _mm256_load_si256((__m256i *)lhs + i), rhv = _mm256_load_si256((__m256i *)rhs + i);
        lhgt += popcount(_mm256_movemask_epi8(_mm256_cmpgt_epi8_unsigned(lhv, rhv)));
        rhgt += popcount(_mm256_movemask_epi8(_mm256_cmpgt_epi8_unsigned(rhv, lhv)));
    }
    for(size_t i = nsimd * nper; i < n; ++i) {
        lhgt += lhs[i] > rhs[i]; rhgt += rhs[i] > lhs[i];
    }
#else
    for(size_t i = 0; i < n; ++i) {
        lhgt += lhs[i] > rhs[i];
        rhgt += rhs[i] > lhs[i];
    }
#endif
    return std::make_pair(lhgt, rhgt);
}

static inline std::pair<uint64_t, uint64_t> count_gtlt_nibbles(const uint8_t *SK_RESTRICT lhs, const uint8_t *SK_RESTRICT rhs, size_t nelem) {
    uint64_t lhgt = 0, rhgt = 0;
    const size_t n = nelem >> 1;
#if __AVX512BW__
    const size_t nper = sizeof(__m512);
    const size_t nsimd = n / nper;
    auto lomask = _mm512_set1_epi8(0xFu);
    auto himask = _mm512_set1_epi8(static_cast<unsigned char>(0xF0u));
    for(size_t i = 0; i < nsimd; ++i) {
        auto lhv = _mm512_loadu_si512((__m512i *)lhs + i);
        auto rhv = _mm512_loadu_si512((__m512i *)rhs + i);
        auto lhlo = lhv & lomask, lhhi = lhv & himask;
        auto rhlo = rhv & lomask, rhhi = rhv & himask;
        lhgt += popcount(_mm512_cmpgt_epu8_mask(lhlo, rhlo)) + popcount(_mm512_cmpgt_epu8_mask(lhhi, rhhi));
<<<<<<< HEAD
        rhgt += popcount(_mm512_cmpgt_epu8_mask(rhlo, lhlo)) + popcount(_mm512_cmpgt_epu8_mask(rhlo, lhlo));
=======
        rhgt += popcount( _mm512_cmpgt_epu8_mask(rhlo, lhlo)) + popcount(_mm512_cmpgt_epu8_mask(rhlo, lhlo));
>>>>>>> 3a174d41
    }
    for(size_t i = nsimd * nper; i < n; ++i) {
        const auto lhl = lhs[i] & 0xFu, rhl = rhs[i] & 0xFu,
                   lhh  = lhs[i] & 0xF0u, rhh = rhs[i] & 0xF0u;
        lhgt += lhl > rhl;
        lhgt += lhh > rhh;
        rhgt += rhl > lhl;
        rhgt += rhh > lhh;
    }
#elif __AVX2__
    const size_t nper = sizeof(__m256);
    const size_t nsimd = n / nper;
    auto lomask = _mm256_set1_epi8(0xFu);
    auto himask = _mm256_set1_epi8(static_cast<unsigned char>(0xF0u));
    SK_UNROLL_4
    for(size_t i = 0; i < nsimd; ++i) {
        auto lhv = _mm256_loadu_si256((__m256i *)lhs + i);
        auto rhv = _mm256_loadu_si256((__m256i *)rhs + i);
        auto lhl = lhv & lomask, rhl = rhv & lomask,
             lhh = lhv & himask, rhh = rhv & himask;
        lhgt += popcount(_mm256_movemask_epi8(_mm256_cmpgt_epi8_unsigned(lhl, rhl)))
             + popcount(_mm256_movemask_epi8(_mm256_cmpgt_epi8_unsigned(lhh, rhh)));
        rhgt += popcount(_mm256_movemask_epi8(_mm256_cmpgt_epi8_unsigned(rhl, lhl)))
             + popcount(_mm256_movemask_epi8(_mm256_cmpgt_epi8_unsigned(rhh, lhh)));
    }
    for(size_t i = nsimd * nper; i < n; ++i) {
        lhgt += (lhs[i] & 0xFu)  > (rhs[i] & 0xFu);
        lhgt += (lhs[i] & 0xF0u) > (rhs[i] & 0xF0u);
        rhgt += (rhs[i] & 0xFu)  > (lhs[i] & 0xFu);
        rhgt += (rhs[i] & 0xF0u) > (lhs[i] & 0xF0u);
    }
#else
    for(size_t i = 0; i < n; ++i) {
        lhgt += (lhs[i] & 0xFu)  > (rhs[i] & 0xFu);
        lhgt += (lhs[i] & 0xF0u) > (rhs[i] & 0xF0u);
        rhgt += (rhs[i] & 0xFu)  > (lhs[i] & 0xFu);
        rhgt += (rhs[i] & 0xF0u) > (lhs[i] & 0xF0u);
    }
#endif
    if(nelem & 1) {
        lhgt += (lhs[nelem >> 1] & 0xFu) > (rhs[nelem >> 1] & 0xFu);
        lhgt += (rhs[nelem >> 1] & 0xFu) > (lhs[nelem >> 1] & 0xFu);
    }
    return std::make_pair(lhgt, rhgt);
}
static inline std::pair<uint64_t, uint64_t> count_gtlt_nibbles(const char *SK_RESTRICT lhs, const char *SK_RESTRICT rhs, size_t nelem) {
    return count_gtlt_nibbles((const uint8_t *SK_RESTRICT)lhs, (const uint8_t *SK_RESTRICT)rhs, nelem);
}

static inline std::pair<uint64_t, uint64_t> count_gtlt_shorts(const uint16_t *const SK_RESTRICT lhs, const uint16_t *const SK_RESTRICT rhs, size_t n) {
#if __AVX512F__
    if(reinterpret_cast<uint64_t>(lhs) % 64 == 0 && reinterpret_cast<uint64_t>(rhs) % 64 == 0) return count_gtlt_shorts_aligned(lhs, rhs, n);
#elif __AVX2__
    if(reinterpret_cast<uint64_t>(lhs) % 32 == 0 && reinterpret_cast<uint64_t>(rhs) % 32 == 0) return count_gtlt_shorts_aligned(lhs, rhs, n);
#endif
    uint64_t lhgt = 0, rhgt = 0;
#if __AVX512BW__
    const size_t nper = sizeof(__m512) / sizeof(uint16_t);
    const size_t nsimd = n / nper;
    const size_t nsimd4 = (nsimd / 4) * 4;
    for(size_t i = 0; i < nsimd4; i += 4) {
        auto lhv0 = _mm512_loadu_si512((__m512i *)lhs + i);
        auto rhv0 = _mm512_loadu_si512((__m512i *)rhs + i);
        uint64_t lv0 = _mm512_cmpgt_epu16_mask(lhv0, rhv0);
        uint64_t rv0 = _mm512_cmpgt_epu16_mask(rhv0, lhv0);
        auto lhv1 = _mm512_loadu_si512((__m512i *)lhs + (i + 1));
        auto rhv1 = _mm512_loadu_si512((__m512i *)rhs + (i + 1));
        lv0 = (lv0 << 32) | _mm512_cmpgt_epu16_mask(lhv1, rhv1);
        rv0 = (rv0 << 32) | _mm512_cmpgt_epu16_mask(rhv1, lhv1);
        lhgt += popcount(lv0);
        rhgt += popcount(rv0);
        auto lhv2 = _mm512_loadu_si512((__m512i *)lhs + (i + 2));
        auto rhv2 = _mm512_loadu_si512((__m512i *)rhs + (i + 2));
        lv0 = _mm512_cmpgt_epu16_mask(lhv2, rhv2);
        rv0 = _mm512_cmpgt_epu16_mask(rhv2, lhv2);
        auto lhv3 = _mm512_loadu_si512((__m512i *)lhs + (i + 3));
        auto rhv3 = _mm512_loadu_si512((__m512i *)rhs + (i + 3));
        lv0 = (lv0 << 32) | _mm512_cmpgt_epu16_mask(lhv3, rhv3);
        rv0 = (rv0 << 32) | _mm512_cmpgt_epu16_mask(rhv3, lhv3);
        lhgt += popcount(lv0);
        rhgt += popcount(rv0);
    }
    for(size_t i = nsimd4; i < nsimd; ++i) {
        const auto lhv = _mm512_loadu_si512((__m512i *)lhs + i);
        const auto rhv = _mm512_loadu_si512((__m512i *)rhs + i);
        lhgt += popcount(_mm512_cmpgt_epu16_mask(lhv, rhv));
        rhgt += popcount(_mm512_cmpgt_epu16_mask(rhv, lhv));
    }
    for(size_t i = nsimd * nper; i < n; ++i) {
        lhgt += lhs[i] > rhs[i];
        rhgt += rhs[i] > lhs[i];
    }
#elif __AVX512F__
    const size_t nper = sizeof(__m512) / sizeof(uint16_t);
    const size_t nsimd = n / nper;
    SK_UNROLL_4
    for(size_t i = 0; i < nsimd; ++i) {
        __m512i lhv, rhv, lhsu, rhsu;
        lhv = _mm512_loadu_si512((__m512i *)lhs + i);
        rhv = _mm512_loadu_si512((__m512i *)rhs + i);
        lhsu = _mm512_slli_epi32(lhv, 16);
        rhsu = _mm512_slli_epi32(rhv, 16);
        lhv = _mm512_srli_epi32(lhv, 16);
        rhv = _mm512_srli_epi32(rhv, 16);
        lhgt += popcount((_mm512_cmpgt_epi32_mask(lhsu, rhsu) << 16) | _mm512_cmpgt_epi32_mask(lhv, rhv));
        rhgt += popcount((_mm512_cmpgt_epi32_mask(rhsu, lhsu) << 16) | _mm512_cmpgt_epi32_mask(rhv, lhv));
    }
    for(size_t i = nsimd * nper; i < n; ++i) {
        lhgt += lhs[i] > rhs[i];
        rhgt += rhs[i] > lhs[i];
    }
#elif __AVX2__
    const size_t nper = sizeof(__m256) / sizeof(uint16_t);
    const size_t nsimd = n / nper;
    assert(lhs != rhs);
    SK_UNROLL_4
    for(size_t i = 0; i < nsimd; ++i) {
        const auto lhv = _mm256_loadu_si256((__m256i *)lhs + i);
        const auto rhv = _mm256_loadu_si256((__m256i *)rhs + i);
        lhgt += popcount(_mm256_movemask_epi16(_mm256_cmpgt_epi16_unsigned(lhv, rhv)));
        rhgt += popcount(_mm256_movemask_epi16(_mm256_cmpgt_epi16_unsigned(rhv, lhv)));
    }
    for(size_t i = nper * nsimd; i < n; ++i) {
        const auto lhv = lhs[i], rhv = rhs[i];
        lhgt += (lhv > rhv); rhgt += (rhv > lhv);
    }
#else
    SK_UNROLL_4
    for(size_t i = 0; i < n; ++i) {
        lhgt += lhs[i] > rhs[i];
        rhgt += rhs[i] > lhs[i];
    }
#endif
    return std::make_pair(lhgt, rhgt);
}
static inline std::pair<uint64_t, uint64_t> count_gtlt_words(const uint32_t *const SK_RESTRICT lhs, const uint32_t *const SK_RESTRICT rhs, size_t n) {
    std::pair<uint64_t, uint64_t> ret{0, 0};
#if __AVX512F__
    if(reinterpret_cast<uint64_t>(lhs) % 64 == 0 && reinterpret_cast<uint64_t>(rhs) % 64 == 0) return count_gtlt_words_aligned(lhs, rhs, n);
#elif __AVX2__
    if(reinterpret_cast<uint64_t>(lhs) % 32 == 0 && reinterpret_cast<uint64_t>(rhs) % 32 == 0) return count_gtlt_words_aligned(lhs, rhs, n);
#endif
    uint64_t lhgt = 0, rhgt = 0;
#if __AVX512F__
    const size_t nper = sizeof(__m512) / sizeof(uint16_t);
    const size_t nsimd = n / nper;
    const size_t nsimd4 = (nsimd / 4) * 4;
    for(size_t i = 0; i < nsimd4; i += 4) {
        auto lhv0 = _mm512_loadu_si512((__m512i *)lhs + i);
        auto rhv0 = _mm512_loadu_si512((__m512i *)rhs + i);
        uint64_t lv0 = _mm512_cmpgt_epu32_mask(lhv0, rhv0);
        uint64_t rv0 = _mm512_cmpgt_epu32_mask(rhv0, lhv0);
        auto lhv1 = _mm512_loadu_si512((__m512i *)lhs + (i + 1));
        auto rhv1 = _mm512_loadu_si512((__m512i *)rhs + (i + 1));
        lv0 = (lv0 << 16) | _mm512_cmpgt_epu32_mask(lhv1, rhv1);
        rv0 = (rv0 << 16) | _mm512_cmpgt_epu32_mask(rhv1, lhv1);
        auto lhv2 = _mm512_loadu_si512((__m512i *)lhs + (i + 2));
        auto rhv2 = _mm512_loadu_si512((__m512i *)rhs + (i + 2));
        lv0 = (lv0 << 16) | _mm512_cmpgt_epu32_mask(lhv2, rhv2);
        rv0 = (rv0 << 16) | _mm512_cmpgt_epu32_mask(rhv2, lhv2);
        auto lhv3 = _mm512_loadu_si512((__m512i *)lhs + (i + 3));
        auto rhv3 = _mm512_loadu_si512((__m512i *)rhs + (i + 3));
        lv0 = (lv0 << 16) | _mm512_cmpgt_epu32_mask(lhv3, rhv3);
        rv0 = (rv0 << 16) | _mm512_cmpgt_epu32_mask(rhv3, lhv3);
        lhgt += popcount(lv0);
        rhgt += popcount(rv0);
    }
    for(size_t i = nsimd4; i < nsimd; ++i) {
        auto lhv = _mm512_loadu_si512((__m512i *)lhs + i);
        auto rhv = _mm512_loadu_si512((__m512i *)rhs + i);
        lhgt += popcount(_mm512_cmpgt_epu32_mask(lhv, rhv));
        rhgt += popcount(_mm512_cmpgt_epu32_mask(rhv, lhv));
    }
    for(size_t i = nsimd * nper; i < n; ++i) {
        lhgt += lhs[i] > rhs[i];
        rhgt += rhs[i] > lhs[i];
    }
#elif __AVX2__
    const size_t nper = sizeof(__m256) / sizeof(uint16_t);
    const size_t nsimd = n / nper;
    assert(lhs != rhs);
    SK_UNROLL_4
    for(size_t i = 0; i < nsimd; ++i) {
        const auto lhv = _mm256_loadu_si256((__m256i *)lhs + i);
        const auto rhv = _mm256_loadu_si256((__m256i *)rhs + i);
        lhgt += popcount(_mm256_movemask_ps(_mm256_castsi256_ps(_mm256_cmpgt_epi32(lhv, rhv))));
        rhgt += popcount(_mm256_movemask_ps(_mm256_castsi256_ps(_mm256_cmpgt_epi32(rhv, lhv))));
    }
    for(size_t i = nper * nsimd; i < n; ++i) {
        const auto lhv = lhs[i], rhv = rhs[i];
        lhgt += (lhv > rhv); rhgt += (rhv > lhv);
    }
#else
    SK_UNROLL_4
    for(size_t i = 0; i < n; ++i) {
        lhgt += lhs[i] > rhs[i];
        rhgt += rhs[i] > lhs[i];
    }
#endif
    return std::make_pair(lhgt, rhgt);
}
union uf {
    unsigned u;
    float f;
    constexpr uf(unsigned v): u(v) {}
};
static constexpr float from_unsigned(unsigned x) {
    uf tmp(x);
    return tmp.f;
}
static inline std::pair<uint64_t, uint64_t> count_gtlt_words_aligned(const uint32_t *const SK_RESTRICT lhs, const uint32_t *const SK_RESTRICT rhs, size_t n) {
    std::pair<uint64_t, uint64_t> ret{0, 0};
#if __AVX512F__
    if(reinterpret_cast<uint64_t>(lhs) % 64 == 0 && reinterpret_cast<uint64_t>(rhs) % 64 == 0) return count_gtlt_words_aligned(lhs, rhs, n);
#elif __AVX2__
    if(reinterpret_cast<uint64_t>(lhs) % 32 == 0 && reinterpret_cast<uint64_t>(rhs) % 32 == 0) return count_gtlt_words_aligned(lhs, rhs, n);
#endif
    uint64_t lhgt = 0, rhgt = 0;
#if __AVX512F__
    const size_t nper = sizeof(__m512) / sizeof(uint16_t);
    const size_t nsimd = n / nper;
    const size_t nsimd4 = (nsimd / 4) * 4;
    for(size_t i = 0; i < nsimd4; i += 4) {
        auto lhv0 = _mm512_load_si512((__m512i *)lhs + i);
        auto rhv0 = _mm512_load_si512((__m512i *)rhs + i);
        uint64_t lv0 = _mm512_cmpgt_epu32_mask(lhv0, rhv0);
        uint64_t rv0 = _mm512_cmpgt_epu32_mask(rhv0, lhv0);
        auto lhv1 = _mm512_load_si512((__m512i *)lhs + (i + 1));
        auto rhv1 = _mm512_load_si512((__m512i *)rhs + (i + 1));
        lv0 = (lv0 << 16) | _mm512_cmpgt_epu32_mask(lhv1, rhv1);
        rv0 = (rv0 << 16) | _mm512_cmpgt_epu32_mask(rhv1, lhv1);
        auto lhv2 = _mm512_load_si512((__m512i *)lhs + (i + 2));
        auto rhv2 = _mm512_load_si512((__m512i *)rhs + (i + 2));
        lv0 = (lv0 << 16) | _mm512_cmpgt_epu32_mask(lhv2, rhv2);
        rv0 = (rv0 << 16) | _mm512_cmpgt_epu32_mask(rhv2, lhv2);
        auto lhv3 = _mm512_load_si512((__m512i *)lhs + (i + 3));
        auto rhv3 = _mm512_load_si512((__m512i *)rhs + (i + 3));
        lv0 = (lv0 << 16) | _mm512_cmpgt_epu32_mask(lhv3, rhv3);
        rv0 = (rv0 << 16) | _mm512_cmpgt_epu32_mask(rhv3, lhv3);
        lhgt += popcount(lv0);
        rhgt += popcount(rv0);
    }
    for(size_t i = nsimd4; i < nsimd; ++i) {
        auto lhv = _mm512_load_si512((__m512i *)lhs + i);
        auto rhv = _mm512_load_si512((__m512i *)rhs + i);
        lhgt += popcount(_mm512_cmpgt_epu32_mask(lhv, rhv));
        rhgt += popcount(_mm512_cmpgt_epu32_mask(rhv, lhv));
    }
    for(size_t i = nsimd * nper; i < n; ++i) {
        lhgt += lhs[i] > rhs[i];
        rhgt += rhs[i] > lhs[i];
    }
#elif __AVX2__
#define _mm256_cmpgt_epu32(x, y) _mm256_cmpgt_epi32(_mm256_xor_si256((a), _mm256_set1_epi32(0x80000000)), _mm256_xor_si256((b), _mm256_set1_epi32(0x80000000)))
    const size_t nper = sizeof(__m256) / sizeof(uint16_t);
    const size_t nsimd = n / nper;
    const size_t nsimd4 = (nsimd / 4) * 4;
    size_t i = 0;
    for(; i < nsimd4; i += 4) {
        const auto lhv = _mm256_load_si256((__m256i *)lhs + i);
        const auto rhv = _mm256_load_si256((__m256i *)rhs + i);
        const auto lhv1 = _mm256_load_si256((__m256i *)lhs + i + 1);
        const auto rhv1 = _mm256_load_si256((__m256i *)rhs + i + 1);
        const auto lhv2 = _mm256_load_si256((__m256i *)lhs + i + 2);
        const auto rhv2 = _mm256_load_si256((__m256i *)rhs + i + 2);
        const auto lhv3 = _mm256_load_si256((__m256i *)lhs + i + 3);
        const auto rhv3 = _mm256_load_si256((__m256i *)rhs + i + 3);
        lhgt += popcount(
                  (_mm256_movemask_ps(_mm256_castsi256_ps(_mm256_cmpgt_epi32(lhv, rhv))) << 24)
                | (_mm256_movemask_ps(_mm256_castsi256_ps(_mm256_cmpgt_epi32(lhv1, rhv1))) << 16)
                | (_mm256_movemask_ps(_mm256_castsi256_ps(_mm256_cmpgt_epi32(lhv2, rhv2))) << 8)
                | _mm256_movemask_ps(_mm256_castsi256_ps(_mm256_cmpgt_epi32(lhv3, rhv3)))
        );
        rhgt += popcount(
                  (_mm256_movemask_ps(_mm256_castsi256_ps(_mm256_cmpgt_epi32(rhv, lhv))) << 24)
                | (_mm256_movemask_ps(_mm256_castsi256_ps(_mm256_cmpgt_epi32(rhv1, lhv1))) << 16)
                | (_mm256_movemask_ps(_mm256_castsi256_ps(_mm256_cmpgt_epi32(rhv2, lhv2))) << 8)
                | _mm256_movemask_ps(_mm256_castsi256_ps(_mm256_cmpgt_epi32(rhv3, lhv3)))
        );
    }
    for(; i < nsimd; ++i) {
        const auto lhv = _mm256_load_si256((__m256i *)lhs + i);
        const auto rhv = _mm256_load_si256((__m256i *)rhs + i);
        lhgt += popcount(_mm256_movemask_ps(_mm256_castsi256_ps(_mm256_cmpgt_epi32(lhv, rhv))));
        rhgt += popcount(_mm256_movemask_ps(_mm256_castsi256_ps(_mm256_cmpgt_epi32(rhv, lhv))));
    }
    for(i = nper * nsimd; i < n; ++i) {
        const auto lhv = lhs[i], rhv = rhs[i];
        lhgt += (lhv > rhv); rhgt += (rhv > lhv);
    }
#undef _mm256_cmpgt_epu32
#else
    SK_UNROLL_4
    for(size_t i = 0; i < n; ++i) {
        lhgt += lhs[i] > rhs[i];
        rhgt += rhs[i] > lhs[i];
    }
#endif
    return std::make_pair(lhgt, rhgt);
}

static inline std::pair<uint64_t, uint64_t> count_gtlt_shorts_aligned(const uint16_t *const SK_RESTRICT lhs, const uint16_t *const SK_RESTRICT rhs, size_t n) {
    uint64_t lhgt = 0, rhgt = 0;
#if __AVX512BW__
    const size_t nper = sizeof(__m512) / sizeof(uint16_t);
    const size_t nsimd = n / nper;
    const size_t nsimd4 = (nsimd / 4) * 4;
    for(size_t i = 0; i < nsimd4; i += 4) {
        auto lhv0 = _mm512_load_si512((__m512i *)lhs + i);
        auto rhv0 = _mm512_load_si512((__m512i *)rhs + i);
        uint64_t lv0 = _mm512_cmpgt_epu16_mask(lhv0, rhv0);
        uint64_t rv0 = _mm512_cmpgt_epu16_mask(rhv0, lhv0);
        auto lhv1 = _mm512_load_si512((__m512i *)lhs + (i + 1));
        auto rhv1 = _mm512_load_si512((__m512i *)rhs + (i + 1));
        lv0 = (lv0 << 32) | _mm512_cmpgt_epu16_mask(lhv1, rhv1);
        rv0 = (rv0 << 32) | _mm512_cmpgt_epu16_mask(rhv1, lhv1);
        lhgt += popcount(lv0);
        rhgt += popcount(rv0);
        auto lhv2 = _mm512_load_si512((__m512i *)lhs + (i + 2));
        auto rhv2 = _mm512_load_si512((__m512i *)rhs + (i + 2));
        lv0 = _mm512_cmpgt_epu16_mask(lhv2, rhv2);
        rv0 = _mm512_cmpgt_epu16_mask(rhv2, lhv2);
        auto lhv3 = _mm512_load_si512((__m512i *)lhs + (i + 3));
        auto rhv3 = _mm512_load_si512((__m512i *)rhs + (i + 3));
        lv0 = (lv0 << 32) | _mm512_cmpgt_epu16_mask(lhv3, rhv3);
        rv0 = (rv0 << 32) | _mm512_cmpgt_epu16_mask(rhv3, lhv3);
        lhgt += popcount(lv0);
        rhgt += popcount(rv0);
    }
    for(size_t i = nsimd4; i < nsimd; ++i) {
        auto lhv = _mm512_load_si512((__m512i *)lhs + i);
        auto rhv = _mm512_load_si512((__m512i *)rhs + i);
        uint64_t v0 = _mm512_cmpgt_epu16_mask(lhv, rhv);
        uint64_t v1 = _mm512_cmpgt_epu16_mask(rhv, lhv);
        lhgt += popcount(v0);
        rhgt += popcount(v1);
    }
    for(size_t i = nsimd * nper; i < n; ++i) {
        lhgt += lhs[i] > rhs[i];
        rhgt += rhs[i] > lhs[i];
    }
#elif __AVX512F__
    const size_t nper = sizeof(__m512) / sizeof(uint16_t);
    const size_t nsimd = n / nper;
    SK_UNROLL_4
    for(size_t i = 0; i < nsimd; ++i) {
        __m512i lhv, rhv, lhsu, rhsu;
        lhv = _mm512_load_si512((__m512i *)lhs + i); rhv = _mm512_load_si512((__m512i *)rhs + i);
        lhsu = _mm512_slli_epi32(lhv, 16); rhsu = _mm512_slli_epi32(rhv, 16);
        lhv = _mm512_srli_epi32(lhv, 16);  rhv = _mm512_srli_epi32(rhv, 16);
        lhgt += popcount((_mm512_cmpgt_epi32_mask(lhsu, rhsu) << 16) | _mm512_cmpgt_epi32_mask(lhv, rhv));
        rhgt += popcount((_mm512_cmpgt_epi32_mask(rhsu, lhsu) << 16) | _mm512_cmpgt_epi32_mask(rhv, lhv));
    }
    for(size_t i = nsimd * nper; i < n; ++i) {
        lhgt += lhs[i] > rhs[i];
        rhgt += rhs[i] > lhs[i];
    }
#elif __AVX2__
    const size_t nper = sizeof(__m256) / sizeof(uint16_t);
    const size_t nsimd = n / nper;
    SK_UNROLL_4
    for(size_t i = 0; i < nsimd; ++i) {
        const auto lhv = _mm256_load_si256((__m256i *)lhs + i);
        const auto rhv = _mm256_load_si256((__m256i *)rhs + i);
        lhgt += popcount(_mm256_movemask_epi16(_mm256_cmpgt_epi16_unsigned(lhv, rhv)));
        rhgt += popcount(_mm256_movemask_epi16(_mm256_cmpgt_epi16_unsigned(rhv, lhv)));
    }
    for(size_t i = nper * nsimd; i < n; ++i) {
        const auto lhv = lhs[i], rhv = rhs[i];
        lhgt += (lhv > rhv); rhgt += (rhv > lhv);
    }
#else
    SK_UNROLL_4
    for(size_t i = 0; i < n; ++i) {
        lhgt += lhs[i] > rhs[i];
        rhgt += rhs[i] > lhs[i];
    }
#endif
    return std::make_pair(lhgt, rhgt);
}

}} // sketch::eq

#endif<|MERGE_RESOLUTION|>--- conflicted
+++ resolved
@@ -682,11 +682,7 @@
         auto lhlo = lhv & lomask, lhhi = lhv & himask;
         auto rhlo = rhv & lomask, rhhi = rhv & himask;
         lhgt += popcount(_mm512_cmpgt_epu8_mask(lhlo, rhlo)) + popcount(_mm512_cmpgt_epu8_mask(lhhi, rhhi));
-<<<<<<< HEAD
         rhgt += popcount(_mm512_cmpgt_epu8_mask(rhlo, lhlo)) + popcount(_mm512_cmpgt_epu8_mask(rhlo, lhlo));
-=======
-        rhgt += popcount( _mm512_cmpgt_epu8_mask(rhlo, lhlo)) + popcount(_mm512_cmpgt_epu8_mask(rhlo, lhlo));
->>>>>>> 3a174d41
     }
     for(size_t i = nsimd * nper; i < n; ++i) {
         const auto lhl = lhs[i] & 0xFu, rhl = rhs[i] & 0xFu,
