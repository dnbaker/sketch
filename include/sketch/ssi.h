#ifndef SKETCH_SETSKETCH_INDEX_H__
#define SKETCH_SETSKETCH_INDEX_H__
#include <cstdint>
#include <map>
#include <vector>
#include <atomic>
#include <cstdio>
#include <iostream>
#include "xxHash/xxh3.h"
#include "flat_hash_map/flat_hash_map.hpp"
#include "sketch/div.h"
#include "sketch/integral.h"


namespace sketch {
using std::uint64_t;
using std::uint32_t;

namespace lsh {
static inline constexpr uint64_t _wymum(uint64_t x, uint64_t y) {
    __uint128_t l = x;
    l *= y;
    return l ^ (l >> 64);
}

// call wyhash64_seed before calling wyhash64
static inline constexpr uint64_t wyhash64_stateless(uint64_t *seed) {
  *seed += UINT64_C(0x60bee2bee120fc15);
  return _wymum(*seed ^ 0xe7037ed1a0b428dbull, *seed);
}


template<typename KeyT=uint64_t, typename IdT=uint32_t>
struct SetSketchIndex {
    /*
     * Maintains an LSH index over a set of sketches
     *
     */
private:
    size_t m_;
    using HashMap = ska::flat_hash_map<KeyT, std::vector<IdT>>;
    using HashV = std::vector<HashMap>;
    std::vector<HashV> packed_maps_;
    std::vector<uint64_t> regs_per_reg_;
    std::atomic<size_t> total_ids_;
    bool is_bottomk_only_ = false;
public:
    using key_type = KeyT;
    using id_type = IdT;
    size_t m() const {return m_;}
    size_t size() const {return total_ids_.load();}
    size_t ntables() const {return packed_maps_.size();}
    template<typename IT, typename Alloc, typename OIT, typename OAlloc>
    SetSketchIndex(size_t m, const std::vector<IT, Alloc> &nperhashes, const std::vector<OIT, OAlloc> &nperrows): m_(m) {
        if(nperhashes.size() != nperrows.size()) throw std::invalid_argument("SetSketchIndex requires nperrows and nperhashes have the same size");
        for(size_t i = 0, e = nperhashes.size(); i < e; ++i) {
            const IT v = nperhashes[i];
            regs_per_reg_.push_back(v);
            OIT v2 = nperrows[i];
            OIT v1 = m_ / v;
            if(v2 <= 0) v2 = v1;
            packed_maps_.emplace_back(v2);
        }
        total_ids_.store(0);
    }
    SetSketchIndex(): SetSketchIndex(1, std::vector<IdT>{1}) {
        packed_maps_.resize(1);
        packed_maps_.front().resize(1);
        regs_per_reg_ = {1};
        is_bottomk_only_ = true;
    }
    template<typename IT, typename Alloc>
    SetSketchIndex(size_t m, const std::vector<IT, Alloc> &nperhashes): m_(m) {
        total_ids_.store(0);
        for(const auto v: nperhashes) {
            regs_per_reg_.push_back(v);
            packed_maps_.emplace_back(HashV(m_ / v));
        }
    }
    SetSketchIndex(size_t m, bool densified=false): m_(m) {
        total_ids_.store(0);
        uint64_t rpr = 1;
        const size_t nrpr = densified ? m: size_t(ilog2(sketch::integral::roundup(m)));
        regs_per_reg_.reserve(nrpr);
        packed_maps_.reserve(nrpr);
        for(;rpr <= m_;) {
            regs_per_reg_.push_back(rpr);
            packed_maps_.emplace_back(HashV(m_ / rpr));
            if(densified) {
                ++rpr;
            } else {
                rpr <<= 1;
            }
        }
    }
    template<typename Sketch>
    std::tuple<std::vector<IdT>, std::vector<uint32_t>, std::vector<uint32_t>>
    update_query(const Sketch &item, size_t maxcand, size_t starting_idx = size_t(-1)) {
        if(item.size() < m_) throw std::invalid_argument(std::string("Item has wrong size: ") + std::to_string(item.size()) + ", expected" + std::to_string(m_));
        if(starting_idx == size_t(-1) || starting_idx > regs_per_reg_.size()) starting_idx = regs_per_reg_.size();
        const size_t my_id = std::atomic_fetch_add(&total_ids_, size_t(1));
        //std::fprintf(stderr, "Inserting id = %zu\n", my_id);
        const size_t n_subtable_lists = regs_per_reg_.size();
        ska::flat_hash_map<IdT, uint32_t> rset;
        std::vector<IdT> passing_ids;
        std::vector<uint32_t> items_per_row;
        rset.reserve(maxcand); passing_ids.reserve(maxcand); items_per_row.reserve(starting_idx);
        for(size_t i = 0; i < n_subtable_lists; ++i) {
            auto &subtab = packed_maps_[i];
            const size_t nsubs = subtab.size();
            for(size_t j = 0; j < nsubs; ++j) {
                assert(j < subtab.size());
                auto &table = subtab[j];
                KeyT myhash = hash_index(item, i, j);
                auto it = table.find(myhash);
                if(it == table.end()) {
                    table.emplace(myhash, std::vector<IdT>{static_cast<IdT>(my_id)});
                    //std::fprintf(stderr, "my hash %zu has a new key %zu\n", size_t(myhash), my_id);
                } else {
                    //std::fprintf(stderr, "my key %zu has %zu neighbors:", my_id, it->second.size());
                    for(const auto id: it->second) {
                        //std::fprintf(stderr, "%u now in use\t", id);
                        assert(id < total_ids_);
                        auto rit2 = rset.find(id);
                        if(rit2 == rset.end()) {
                            //std::fprintf(stderr, "ID %u is present now with new weight of 1\n");
                            rset.emplace(id, 1);
                            passing_ids.push_back(id);
                        } else {
                            assert(std::find(passing_ids.begin(), passing_ids.end(), id) != passing_ids.end());
                            ++rit2->second;
                            //std::fprintf(stderr, "ID %u has new count of %u\n", id, rit2->second);
                        }
                    }
                    it->second.emplace_back(my_id);
                }
            }
        }
        std::vector<uint32_t> passing_counts;
        if(passing_ids.size()) {
            passing_counts.resize(passing_ids.size());
            std::transform(passing_ids.begin(), passing_ids.end(), passing_counts.begin(), [&rset](auto x) {return rset[x];});
        }
        return std::make_tuple(passing_ids, passing_counts, items_per_row);
    }
    template<typename Sketch>
    std::tuple<std::vector<IdT>, std::vector<uint32_t>, std::vector<uint32_t>> update_query_bottomk(const Sketch &item, size_t maxtoquery=-1) {
        std::fprintf(stderr, "Warning: bottom-k update-query is untested\n");
        std::map<IdT, uint32_t> matches;
        auto &map = packed_maps_.front().front();
        const size_t my_id = std::atomic_fetch_add(&total_ids_, size_t(1));
        for(const auto v: item) {
            auto it = map.find(v);
            if(it == map.end()) map.emplace(v, std::vector<IdT>{static_cast<IdT>(my_id)});
            else {
                for(const auto v: it->second) ++matches[v];
                it->second.emplace_back(my_id);
            }
        }
        std::tuple<std::vector<IdT>, std::vector<uint32_t>, std::vector<uint32_t>> ret;
        std::vector<std::pair<IdT, int32_t>> mvec(matches.begin(), matches.end());
        std::sort(mvec.begin(), mvec.end(), [](auto x, auto y) {return std::tie(x.second, x.first) > std::tie(y.second, y.first);});
        auto &first = std::get<0>(ret);
        auto &second = std::get<1>(ret);
        first.resize(matches.size());
        second.resize(matches.size());
        size_t i = 0;
        for(const auto &pair: mvec) first[i] = pair.first, second[i] = pair.second, ++i;
        if(first.size() > maxtoquery) {
            first.resize(maxtoquery);
            second.resize(maxtoquery);
        }
        return ret;
    }
    template<typename Sketch>
    void insert_bottomk(const Sketch &item, size_t my_id) {
        auto &map = packed_maps_.front().front();
        for(const auto v: item) {
            auto it = map.find(v);
            if(it == map.end()) {
                map.emplace(v, std::vector<IdT>{IdT(my_id)});
            } else it->second.emplace_back(my_id);
        }
    }
    template<typename Sketch>
    void update(const Sketch &item) {
        if(item.size() < m_) throw std::invalid_argument(std::string("Item has wrong size: ") + std::to_string(item.size()) + ", expected" + std::to_string(m_));
        const size_t my_id = std::atomic_fetch_add(&total_ids_, size_t(1));
        if(is_bottomk_only_) {
            insert_bottomk(item, my_id);
            return;
        }
        const size_t n_subtable_lists = regs_per_reg_.size();
        for(size_t i = 0; i < n_subtable_lists; ++i) {
            auto &subtab = packed_maps_[i];
            const size_t nsubs = subtab.size();
            for(size_t j = 0; j < nsubs; ++j) {
                KeyT myhash = hash_index(item, i, j);
                assert(j < subtab.size());
                subtab[j][myhash].push_back(my_id);
            }
        }
    }
    template<typename Sketch>
    KeyT hash_index(const Sketch &item, size_t i, size_t j) const {
        if(is_bottomk_only_) {
            return item[j];
        }
        const size_t nreg = regs_per_reg_[i];
        static constexpr size_t ITEMSIZE = sizeof(std::decay_t<decltype(item[0])>);
        if((j + 1) * nreg <= m_)
            return XXH3_64bits(&item[nreg * j], nreg * ITEMSIZE);
        uint64_t seed = ((i << 32) ^ (i >> 32)) | j;
        XXH64_state_t state;
        XXH64_reset(&state, seed);
        const schism::Schismatic<uint32_t> div(m_);
        for(size_t ri = 0; ri < nreg; ++ri)
            XXH64_update(&state, &item[div.mod(wyhash64_stateless(&seed))], ITEMSIZE);
        return XXH64_digest(&state);
    }
    template<typename Sketch>
    std::tuple<std::vector<IdT>, std::vector<uint32_t>, std::vector<uint32_t>>
    query_candidates(const Sketch &item, size_t maxcand, size_t starting_idx = size_t(-1)) const {
        if(starting_idx == size_t(-1) || starting_idx > regs_per_reg_.size()) starting_idx = regs_per_reg_.size();
        /*
         *  Returns ids matching input minhash sketches, in order from most specific/least sensitive
         *  to least specific/most sensitive
         *  Can be then used, along with sketches, to select nearest neighbors
         *  */
        ska::flat_hash_map<IdT, uint32_t> rset;
        std::vector<IdT> passing_ids;
        std::vector<uint32_t> items_per_row;
        rset.reserve(maxcand); passing_ids.reserve(maxcand); items_per_row.reserve(starting_idx);
<<<<<<< HEAD
        auto update_key = [&](auto id) {
            auto rit2 = rset.find(id);
            if(rit2 == rset.end()) {
                rset.emplace(id, 1);
                passing_ids.push_back(id);
            } else {
                ++rit2->second;
            }
        };
        if(is_bottomk_only_) {
            auto &m = packed_maps_.front().front();
            for(size_t j = 0; j < item.size() && rset.size() < maxcand; ++j) {
                if(auto it = m.find(item[j]); it != m.end())
                    for(const auto id: it->second)
                        update_key(id);
            }
=======
        if(is_bottomk_only_) {
            auto &m = packed_maps_.front().front();
            for(size_t j = 0; j < item.size() && rset.size() < maxcand; ++j) {
                if(auto it = m.find(item[j]); it != m.end()) {
                    for(const auto id: it->second) {
                        auto rit2 = rset.find(id);
                        if(rit2 == rset.end()) {
                            rset.emplace(id, 1);
                            passing_ids.push_back(id);
                            if(rset.size() == maxcand)
                                goto bk_end;
                            ++rit2->second;
                        }
                    }
                }
            }
            bk_end:
            items_per_row.push_back(passing_ids.size());
>>>>>>> b1704753
        } else {
            for(std::ptrdiff_t i = starting_idx;--i >= 0 && rset.size() < maxcand;) {
                //std::fprintf(stderr, "Getting maps at %zu\n", i);
                auto &m = packed_maps_[i];
                const size_t nsubs = m.size();
                const size_t items_before = passing_ids.size();
                for(size_t j = 0; j < nsubs; ++j) {
                    //std::fprintf(stderr, "%zu/%zu\n", j, nsubs);
                    KeyT myhash = hash_index(item, i, j);
                    auto it = m[j].find(myhash);
<<<<<<< HEAD
                    if(it == m[j].end()) continue;
                    for(const auto id: it->second)
                        update_key(id);
=======
                    if(it != m[j].end()) {
                        for(const auto id: it->second) {
                            auto rit2 = rset.find(id);
                            if(rit2 == rset.end()) {
                                rset.emplace(id, 1);
                                passing_ids.push_back(id);
                                if(rset.size() == maxcand) {
                                    items_per_row.push_back(passing_ids.size() - items_before);
                                    goto end;
                                }
                            } else {
                                ++rit2->second;
                            }
                        }
                    }
>>>>>>> b1704753
                }
                items_per_row.push_back(passing_ids.size() - items_before);
            }
        }
        end:
        std::vector<uint32_t> passing_counts(passing_ids.size());
        std::transform(passing_ids.begin(), passing_ids.end(), passing_counts.begin(), [&rset](auto x) {return rset[x];});
        return std::make_tuple(passing_ids, passing_counts, items_per_row);
    }
};


} // lsh


using lsh::SetSketchIndex;

} // namespace sketch

#endif /* #ifndef SKETCH_SETSKETCH_INDEX_H__ */<|MERGE_RESOLUTION|>--- conflicted
+++ resolved
@@ -231,24 +231,6 @@
         std::vector<IdT> passing_ids;
         std::vector<uint32_t> items_per_row;
         rset.reserve(maxcand); passing_ids.reserve(maxcand); items_per_row.reserve(starting_idx);
-<<<<<<< HEAD
-        auto update_key = [&](auto id) {
-            auto rit2 = rset.find(id);
-            if(rit2 == rset.end()) {
-                rset.emplace(id, 1);
-                passing_ids.push_back(id);
-            } else {
-                ++rit2->second;
-            }
-        };
-        if(is_bottomk_only_) {
-            auto &m = packed_maps_.front().front();
-            for(size_t j = 0; j < item.size() && rset.size() < maxcand; ++j) {
-                if(auto it = m.find(item[j]); it != m.end())
-                    for(const auto id: it->second)
-                        update_key(id);
-            }
-=======
         if(is_bottomk_only_) {
             auto &m = packed_maps_.front().front();
             for(size_t j = 0; j < item.size() && rset.size() < maxcand; ++j) {
@@ -267,7 +249,6 @@
             }
             bk_end:
             items_per_row.push_back(passing_ids.size());
->>>>>>> b1704753
         } else {
             for(std::ptrdiff_t i = starting_idx;--i >= 0 && rset.size() < maxcand;) {
                 //std::fprintf(stderr, "Getting maps at %zu\n", i);
@@ -278,11 +259,6 @@
                     //std::fprintf(stderr, "%zu/%zu\n", j, nsubs);
                     KeyT myhash = hash_index(item, i, j);
                     auto it = m[j].find(myhash);
-<<<<<<< HEAD
-                    if(it == m[j].end()) continue;
-                    for(const auto id: it->second)
-                        update_key(id);
-=======
                     if(it != m[j].end()) {
                         for(const auto id: it->second) {
                             auto rit2 = rset.find(id);
@@ -298,7 +274,6 @@
                             }
                         }
                     }
->>>>>>> b1704753
                 }
                 items_per_row.push_back(passing_ids.size() - items_before);
             }
