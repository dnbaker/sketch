#ifndef SKETCH_BAGMINHASH_H__
#define SKETCH_BAGMINHASH_H__
#include <stdexcept>
#include <cassert>
#include <queue>
#include "sketch/macros.h"
#include "sketch/fy.h"
#include "aesctr/wy.h"
#include "sketch/div.h"
#include "sketch/flog.h"
#include "sketch/kahan.h"
#include "xxHash/xxh3.h"
#include "flat_hash_map/flat_hash_map.hpp"

namespace sketch {

namespace kahan_detail {
    template<typename T>
    INLINE T kahan_update(T &sum, T &carry, T increment) {
        increment -= carry;
        T tmp = sum + increment;
        carry = (tmp - sum) - increment;
        return sum = tmp;
    }
}


namespace wmh {

enum Sketchers {
    S_BMH1,
    S_BMH2,
    S_PMH1,
    S_PMH1A,
    S_PMH2
};
static constexpr const char *mh2str(Sketchers s) {
    switch(s) {
#define __C(x) case x: return #x;
        __C(S_BMH1)
        __C(S_BMH2)
        __C(S_PMH2)
        __C(S_PMH1)
        __C(S_PMH1A)
#undef __C
    }
    return "unknown";
}



template<typename FT>
struct mvt_t {
    // https://arxiv.org/pdf/1802.03914v2.pdf, algorithm 5,
    // and https://arxiv.org/pdf/1911.00675.pdf, algorithm 4
    std::vector<FT> data_;
    mvt_t(size_t m, const FT maxv=std::numeric_limits<FT>::max()): data_((m << 1) - 1, maxv)
    {
        assert(getm() == m);
    }


    FT *data() {return data_.data();}
    const FT *data() const {return data_.data();}
    // Check size and max
    size_t getm() const {return (data_.size() >> 1) + 1;}
    FT max() const {return data_.back();}
    FT operator[](size_t i) const {return data_[i];}
    void reset() {
        std::fill(data_.begin(), data_.end(), std::numeric_limits<FT>::max());
    }

    int update(size_t index, FT x) {
        const auto sz = data_.size();
        const auto mv = getm();
        if(x == data_[index]) return -1;
        if(x < data_[index]) {
            do {
                data_[index] = x;
                index = mv + (index >> 1);
                if(index >= sz) break;
                size_t lhi = (index - mv) << 1;
                size_t rhi = lhi + 1;
                x = std::max(data_[lhi], data_[rhi]);
            } while(x < data_[index]);
            return 1;
        }
        return 0;
    }
};

template<typename FT>
using DefIT = std::conditional_t<sizeof(FT) == 4, uint32_t,
               std::conditional_t<sizeof(FT) == 8, uint64_t,
               std::conditional_t<sizeof(FT) == 2, uint16_t,
               std::conditional_t<sizeof(FT) == 1, uint8_t,
               std::conditional_t<sizeof(FT) == 16, __uint128_t,
               void>>>>>;

template<typename FT>
struct wd_t {
    using IT = DefIT<FT>;
    static_assert(std::is_integral<IT>::value || sizeof(FT) > 8, "Sanity check");

    union ITFTU {
        IT i_; FT f_;
        constexpr ITFTU(): i_(0) {}
        constexpr ITFTU(FT x): f_(x) {}
        constexpr ITFTU(IT i): i_(i) {}
    };
    static constexpr IT ft2it(FT val=std::numeric_limits<FT>::max()) {return ITFTU(val).i_;}
    static constexpr FT it2ft(IT val) {return ITFTU(val).f_;}
<<<<<<< HEAD
    template<typename OIT, typename=std::enable_if_t<std::is_integral<OIT>::value || std::is_same<__uint128_t, OIT>::value>>
=======
    template<typename OIT, typename=std::enable_if_t<std::is_integral<OIT>::value || std::is_same_v<__uint128_t, OIT>>>
>>>>>>> 7001325a
    static constexpr FT cvt(OIT val) {return it2ft(val);}
    template<typename OFT, typename=std::enable_if_t<std::is_floating_point<OFT>::value>>
    static constexpr IT cvt(OFT val) {return ft2it(val);}
    static constexpr FT maxv = std::numeric_limits<FT>::max();
    static const IT maxi = cvt(maxv);
    using IntType = IT;
};

template<typename FT, typename IT=DefIT<FT>>
struct poisson_process_t {
    static_assert(std::is_arithmetic<FT>::value, "Must be arithmetic");
    //static_assert(std::is_integral<IT>::value, "Must be intgral");
    // Algorithm 4
    FT x_, weight_, minp_, maxq_, sum_carry_;
    IT idx_ = std::numeric_limits<IT>::max();
    uint64_t wyv_; // RNG state
    uint64_t id_;
    using wd = wd_t<FT>;
public:
    poisson_process_t(FT x, FT w, FT p, FT q, uint64_t seed, IT id, FT sum_carry):
        x_(x), weight_(w), minp_(p), maxq_(q), sum_carry_(sum_carry), wyv_(seed), id_(id)
    {
        assert(minp_ < maxq_);
    }
    poisson_process_t& operator=(poisson_process_t &&) = default;
    poisson_process_t& operator=(const poisson_process_t &) = default;
    poisson_process_t(const poisson_process_t &o) = default;
    poisson_process_t(poisson_process_t &&o) = default;
<<<<<<< HEAD
    poisson_process_t(IT id, FT w): x_(0.), weight_(w), minp_(0.), maxq_(std::numeric_limits<FT>::max()), sum_carry_(0.), wyv_(id), id_(id) {
=======
    poisson_process_t(IT id, FT w): x_(0.), weight_(w), minp_(0.), maxq_(std::numeric_limits<FT>::max()), sum_carry_(0.), wyv_(id) {

>>>>>>> 7001325a
    }
    IT widxmax() const {
        return wd::cvt(maxq_);
    }
    IT widxmin() const {
        return wd::cvt(minp_);
    }
    bool partially_relevant() const {
        return wd::cvt(widxmin() + 1) <= weight_;
    }
    bool fully_relevant() const {
        return maxq_ <= weight_;
    }
    bool can_split() const {
        return widxmax() > widxmin() + 1;
    }
    size_t nsteps_ = 0;
    // Note: > is reversed, for use in pq
    bool operator>(const poisson_process_t &o) const {return x_ < o.x_;}
    bool operator<(const poisson_process_t &o) const {return x_ > o.x_;}
    template<typename OIT>
    void step(const schism::Schismatic<OIT> &fastmod) {
        // Top 52-bits as U01 for exponential with weight of q - p,
        // bottom logm bits for index
        uint64_t xi = wy::wyhash64_stateless(&wyv_);
<<<<<<< HEAD
        kahan::update(x_, sum_carry_, -std::log((xi >> 12) * FT(2.220446049250313e-16)) / (maxq_ - minp_));
=======
        //std::fprintf(stderr, "Carry before: %g\n", sum_carry_);
        x_ += -std::log((xi >> 12) * FT(2.220446049250313e-16)) / (maxq_ - minp_);
        //kahan_detail::kahan_update(x_, sum_carry_, -std::log((xi >> 12) * FT(2.220446049250313e-16)) / (maxq_ - minp_));
        //std::fprintf(stderr, "Carry after: %g\n", sum_carry_);
>>>>>>> 7001325a
        idx_ = fastmod.mod(xi);
    }
    void step(size_t m) {
        uint64_t xi = wy::wyhash64_stateless(&wyv_);
<<<<<<< HEAD
        kahan::update(x_, sum_carry_, -std::log((xi >> 12) * FT(2.220446049250313e-16)) / (maxq_ - minp_));
=======
        x_ += -std::log((xi >> 12) * FT(2.220446049250313e-16)) / (maxq_ - minp_);
        //kahan_detail::kahan_update(x_, sum_carry_, -std::log((xi >> 12) * FT(2.220446049250313e-16)) / (maxq_ - minp_));
>>>>>>> 7001325a
        idx_ = xi % m;
    }
    poisson_process_t split() {
        using MT = std::conditional_t<(sizeof(IT) < 8), uint64_t, IT>;
        MT midpoint = (widxmin() + widxmax()) / 2;
        FT midval = wd::cvt(midpoint);
        uint64_t rval = wy::wyhash64_stateless((uint64_t *)&midpoint);
        if(sizeof(midpoint) > 8) {
            rval ^= wy::wyhash64_stateless((uint64_t *)&midpoint + 1);
            rval += wy::wyhash64_stateless((uint64_t *)&midpoint);
        }
        uint64_t xval = wd::cvt(x_) ^ rval;
        const FT p = (midval - minp_) / (maxq_ - minp_);
        const FT rv = (wy::wyhash64_stateless(&xval) * 5.421010862427522e-20);
        //auto mynsteps = static_cast<size_t>(-1);
        const bool goleft = rv < p;
        auto oldmaxq = maxq_;
        auto oldminp = minp_;
        poisson_process_t ret(x_, weight_, goleft ? midval: oldminp, goleft ? oldmaxq: midval, xval, id_, sum_carry_);
        if(goleft)
            maxq_ = midval;
        else
            minp_ = midval;
        nsteps_ = -1;
        return ret;
    }
};


template<typename FT>
static inline uint64_t reg2sig(FT v) {
    uint64_t t = 0;
    std::memcpy(&t, &v, std::min(sizeof(v), sizeof(uint64_t)));
    t ^= 0xcb1eb4b41a93fe67uLL;
    return wy::wyhash64_stateless(&t);
}

template<typename FT=double>
struct bmh_t {
    using wd = wd_t<FT>;
    using IT = typename wd::IntType;
    using PoissonP = poisson_process_t<FT, IT>;

    struct pq_t: public std::priority_queue<PoissonP, std::vector<PoissonP>> {
        auto &getc() {return this->c;}
        const auto &getc() const {return this->c;}
        void clear() {
            this->c.clear();
            assert(this->size() == 0);
        }
    };
    FT total_weight() const {return total_weight_;}
    uint64_t total_updates_ = 0;
    FT total_weight_ = 0., total_weight_carry_ = 0.;
    pq_t heap_;
    mvt_t<FT> hvals_;
<<<<<<< HEAD
    using IDType = uint64_t;
    std::vector<IDType> track_ids_;
    std::vector<FT> idcounts_;
=======
>>>>>>> 7001325a
    schism::Schismatic<std::conditional_t<(sizeof(FT) <= 8), IT, uint64_t>> div_;
    FT *data() {return hvals_.data();}
    const FT *data() const {return hvals_.data();}
    auto m() const {return hvals_.getm();}
    size_t size() const {return m();}

    uint64_t total_updates() const {return total_updates_;}
    std::vector<FT> &idcounts() {return idcounts_;}
    const std::vector<FT> &idcounts() const {return idcounts_;}
    std::vector<IDType> &ids() {return track_ids_;}
    const std::vector<IDType> &ids() const {return track_ids_;}
    bmh_t(size_t m, bool track_ids = false, bool track_idcounts = false): hvals_(m), div_(m) {
        heap_.getc().reserve(m);
        if(!track_ids && track_idcounts) {
            std::fprintf(stderr, "track idcounts implies track ids\n");
            track_ids = true;
        }
        if(track_ids)
            track_ids_.resize(m);
        if(track_idcounts)
            idcounts_.resize(m);
    }
    void hv_update(const PoissonP &pt) {
        if(hvals_.update(pt.idx_, pt.x_) && !track_ids_.empty()) {
            track_ids_[pt.idx_] = pt.id_;
            if(!idcounts_.empty())
                idcounts_[pt.idx_] = pt.weight_;
        }
    }
    void update_2(IDType id, FT w) {
        if(w <= 0.) return;
        ++total_updates_;
        kahan::update(total_weight_, total_weight_carry_, w);
        PoissonP p(id, w);
        p.step(div_);
        if(p.maxq_ <= p.weight_)
            hv_update(p);
        auto &tmp = heap_.getc();
        const size_t offset = tmp.size();
        while(p.x_ < hvals_.max()) {
            while(p.can_split() && p.partially_relevant()) {
                auto pp = p.split();
                if(p.fully_relevant()) hv_update(p);
                if(pp.partially_relevant()) {
                    pp.step(div_);
                    if(pp.fully_relevant()) hv_update(pp);
                    if(pp.partially_relevant()) {
                        tmp.emplace_back(std::move(pp));
                        std::push_heap(tmp.begin() + offset, tmp.end());
                    }
                }
            }
            if(p.fully_relevant()) {
                p.step(div_);
                hv_update(p);
                if(p.x_ <= hvals_.max()) {
                    tmp.emplace_back(std::move(p));
                    std::push_heap(tmp.begin() + offset, tmp.end());
                }
            }
            if(tmp.size() == offset) break;
            std::pop_heap(tmp.begin() + offset, tmp.end());
            p = std::move(tmp.back());
            tmp.pop_back();
        }
        auto bit = tmp.begin() + offset;
        for(;bit != tmp.begin() && tmp.front().x_ > hvals_.max();--bit) {
            std::pop_heap(tmp.begin(), bit, std::greater<>());
        }
        for(auto hit = tmp.begin() + offset; hit != tmp.end(); ++hit) {
            if(hit->x_ <= hvals_.max()) {
                *bit++ = std::move(*hit);
                std::push_heap(tmp.begin(), bit, std::greater<>());
            }
        }
        tmp.erase(bit, tmp.end());
    }
    void finalize_2() {
        auto &tmp = heap_.getc();
        std::make_heap(tmp.begin(), tmp.end());
        while(tmp.size()) {
            std::pop_heap(tmp.begin(), tmp.end());
            auto p = std::move(tmp.back());
            tmp.pop_back();
            if(p.x_ > hvals_.max()) break;
            while(p.can_split() && p.partially_relevant()) {
                auto pp = p.split();
                if(p.fully_relevant()) hv_update(p);
                if(pp.partially_relevant()) {
                    pp.step(div_);
                    if(pp.fully_relevant()) hv_update(pp);
                    if(pp.x_ <= hvals_.max()) {
                        tmp.emplace_back(std::move(pp));
                        std::push_heap(tmp.begin(), tmp.end());
                    }
                }
            }
            if(p.fully_relevant()) {
                p.step(div_);
                hv_update(p);
                if(p.x_ <= hvals_.max()) {
                    tmp.emplace_back(std::move(p));
                    std::push_heap(tmp.begin(), tmp.end());
                }
            }
        }
    }
    void update_1(IDType id, FT w) {
        if(w <= 0.) return;
        ++total_updates_;
        kahan::update(total_weight_, total_weight_carry_, w);
        PoissonP p(id, w);
        p.step(div_);
        if(p.fully_relevant()) hv_update(p);
        //size_t mainiternum = 0, subin  =0;
        //std::fprintf(stderr, "Updating key %zu and w %g\n", size_t(id), double(w));
        //std::fprintf(stderr, "Current max: %g\n", hvals_.max());
        while(p.x_ < hvals_.max()) {
            //++mainiternum;
            VERBOSE_ONLY(std::fprintf(stderr, "x: %0.20g. max: %0.20g\n", p.x_, hvals_.max());)
            while(p.can_split() && p.partially_relevant()) {
                VERBOSE_ONLY(std::fprintf(stderr, "min %0.20g max %0.20g, splitting!\n", p.minp_, p.maxq_);)
                auto pp = p.split();
                if(p.fully_relevant())
                    hv_update(p);
                if(pp.partially_relevant()) {
                    pp.step(div_);
                    if(pp.fully_relevant()) hv_update(pp);
                    if(pp.partially_relevant()) heap_.push(std::move(pp));
                }
                //std::fprintf(stderr, "Finishing subloop at %zu/%zu\n", mainiternum, subin);
            }
            if(p.fully_relevant()) {
                p.step(div_);
                hv_update(p);
                if(p.x_ <= hvals_.max()) heap_.push(std::move(p));
            }
            if(heap_.empty()) break;
            p = std::move(heap_.top());
            heap_.pop();
            //std::fprintf(stderr, "heap size: %zu\n", heap_.size());
        }
        heap_.clear();
    }
    template<typename IT=FT>
    void write(std::FILE *fp) const {
        auto sigs = to_sigs<IT>();
        std::fwrite(sigs.data(), sizeof(IT), sigs.size(), fp);
    }
    void write(std::string path) const {
        std::FILE *fp = std::fopen(path.data(), "wb");
        write(fp);
        std::fclose(fp);
    }
    template<typename IT=FT>
    std::vector<IT> to_sigs() const {
        std::vector<IT> ret(m());
        if(std::is_integral<IT>::value) {
            std::transform(hvals_.data(), hvals_.data() + m(), ret.begin(), reg2sig<FT>);
        } else {
            std::copy(hvals_.data(), hvals_.data() + m(), ret.begin());
        }
        return ret;
    }
    void reset() {
        hvals_.reset();
        heap_.clear();
        total_updates_ = 0;
        total_weight_carry_ = total_weight_ = 0.;
    }
};
template<typename FT>
struct BagMinHash1: public bmh_t<FT> {
    template<typename...Args> BagMinHash1(Args &&...args): bmh_t<FT>(std::forward<Args>(args)...) {}
    FT *data() {return this->hvals_.data();}
    const FT *data() const {return this->hvals_.data();}
    template<typename IT>
    void add(IT id, FT w) {
        this->update_1(id, w);
    }
    template<typename IT> void update(IT id, FT w) {add(id, w);}
    void finalize() {}
};
template<typename FT>
struct BagMinHash2: public bmh_t<FT> {
    using S = bmh_t<FT>;
    FT *data() {return this->hvals_.data();}
    const FT *data() const {return this->hvals_.data();}
<<<<<<< HEAD
    BagMinHash2(size_t m, bool track_ids=false, bool track_counts=false): S(m, track_ids, track_counts) {}
=======
    BagMinHash2(size_t m): S(m) {}
>>>>>>> 7001325a
    template<typename IT>
    void add(IT id, FT w) {
        this->update_2(id, w);
    }
    template<typename IT> void update(IT id, FT w) {add(id, w);}
    void finalize() {S::finalize_2();}
};


template<typename FT=double>
struct pmh1_t {
    using wd = wd_t<FT>;
    using IT = typename wd::IntType;

    double total_weight_ = 0., total_weight_carry_ = 0.;
    double total_weight() const {return total_weight_;}
    mvt_t<FT> hvals_;
    schism::Schismatic<IT> div_;
    std::vector<IT> res_;
    pmh1_t(size_t m): hvals_(m), div_(m), res_(m) {}
    uint64_t total_updates_ = 0;

    uint64_t total_updates() const {return total_updates_;}
    void finalize() const {}
    void reset() {
        hvals_.reset();
        std::fill(res_.begin(), res_.end(), IT(0));
        total_weight_ = total_weight_carry_ = 0.;
    }
    void update(const IT id, const FT w) {
        if(w <= 0.) return;
<<<<<<< HEAD
        kahan::update(total_weight_, total_weight_carry_, w);
=======
>>>>>>> 7001325a
        FT carry = 0.;
        ++total_updates_;
        const FT wi = 1. / w;
        uint64_t hi = id;
        uint64_t xi = wy::wyhash64_stateless(&hi);
        for(auto hv = -std::log(xi * 5.421010862427522e-20) * wi; hv < hvals_.max();) {
            auto idx = div_.mod(xi);
            if(hvals_.update(idx, hv)) {
                res_[idx] = id;
                if(hv >= hvals_.max()) break;
            }
            xi = wy::wyhash64_stateless(&hi);
<<<<<<< HEAD
            kahan::update(hv, carry, -std::log(xi * FT(5.421010862427522e-20)) * wi);
=======
            kahan_detail::kahan_update(hv, carry, -std::log(xi * FT(5.421010862427522e-20)) * wi);
>>>>>>> 7001325a
        }
    }
    void add(const IT id, const FT w) {update(id, w);}
    size_t m() const {return res_.size();}
    template<typename IT=FT>
    std::vector<IT> to_sigs() const {
        std::vector<IT> ret(m());
        if(std::is_integral<IT>::value) {
            std::transform(hvals_.data(), hvals_.data() + m(), ret.begin(), reg2sig<FT>);
        } else {
            std::copy(hvals_.data(), hvals_.data() + m(), ret.begin());
        }
        return ret;
    }
};


template<typename FT=double, typename IdxT=uint32_t>
struct pmh2_t {
    using wd = wd_t<FT>;
    using IT = typename wd::IntType;

    uint64_t total_updates_ = 0;
    FT total_weight_ = 0., total_weight_carry_ = 0.;
    mvt_t<FT> hvals_;
    schism::Schismatic<IdxT> div_;
    using IDType = uint64_t;
    std::vector<IDType> res_;
    std::vector<FT> resweights_;
    fy::LazyShuffler ls_;
    FT total_weight() const {return total_weight_;}
    pmh2_t(size_t m, bool track_counts=true): hvals_(m), div_(m), res_(m), ls_(m) {
        if(m > std::numeric_limits<IdxT>::max()) throw std::invalid_argument("pmh2 requires a larger integer type to sketch.");
        if(track_counts) resweights_.resize(m);
    }
    std::vector<FT> &idcounts() {return resweights_;}
    const std::vector<FT> &idcounts() const {return resweights_;}
    void reset() {
        hvals_.reset();
        std::fill(res_.begin(), res_.end(), IT(0));
        std::fill(resweights_.begin(), resweights_.end(), FT(0));
        total_updates_ = 0;
        total_weight_carry_ = total_weight_ = 0.;
    }
    const std::vector<IDType> &ids() const {return res_;}
    std::vector<IDType> &ids() {return res_;}

    void finalize() const {}
    static constexpr FT beta(size_t idx, size_t m) {
        const double rs = m;
        return rs / (rs - idx + 1.);
    }
    FT *data() {return hvals_.data();}
    const FT *data() const {return hvals_.data();}
    uint64_t total_updates() const {return total_updates_;}
    FT getbeta(size_t idx) const {return beta(idx, ls_.size());}
<<<<<<< HEAD
    void update(const uint64_t id, const FT w) {
        using fastlog::flog;
=======
    void update(const IT id, const FT w) {
        FT carry = 0.;
>>>>>>> 7001325a
        if(w <= 0.) return;
        kahan::update(total_weight_, total_weight_carry_, w);
        FT carry = 0.;
        ++total_updates_;
        uint64_t hi = id;
        const FT wi = 1. / w, m_double = ls_.size();
        size_t i = 0;
        uint64_t rv = wy::wyhash64_stateless(&hi);
        auto maxv = hvals_.max();
        FT hv;
        CONST_IF(sizeof(FT) <= 8) {
            FT frv = rv * 5.421010862427522e-20;
            if(flog(frv) * wi * FT(0.7) > maxv) return;
            hv = -std::log(frv) * wi;
        } else {
            hv = -std::log(((__uint128_t(rv) << 64) | hi) * 2.9387358770557187699e-39L) * wi;
        }
        if(hv >= maxv) return;
        for(ls_.reset(), ls_.seed(rv);hv < maxv;) {
            auto idx = ls_.step();
            if(hvals_.update(idx, hv)) {
                maxv = hvals_.max();
                res_[idx] = id;
                resweights_[idx] = w;
                if(hv >= maxv) return;
            }
            // Beta = m_double / (m_double - i + 1)
            // const auto wb = getbeta(i++) * wi;
            const FT wb = m_double / (m_double - i++ + 1.);
            CONST_IF(sizeof(FT) <= 8) {
                const FT frv = wy::wyhash64_stateless(&hi) * 5.421010862427522e-20;
<<<<<<< HEAD
                kahan::update(hv, carry, -std::log(frv) * wb);
            } else {
                kahan::update(hv, carry, static_cast<FT>(-std::log(((__uint128_t(rv) << 64) | hi) * 2.9387358770557187699e-39L) * wb));
=======
                kahan_detail::kahan_update(hv, carry, -std::log(frv) * (getbeta(i) * wi));
            } else {
                kahan_detail::kahan_update(hv, carry, static_cast<FT>(-std::log(((__uint128_t(rv) << 64) | hi) * 2.9387358770557187699e-39L) * wi * getbeta(i)));
>>>>>>> 7001325a
            }
        }
    }
    pmh2_t &operator+=(const pmh2_t &o) {
        if(size() != o.size()) throw std::invalid_argument("Mismatched sizes");
        if(!resweights_.empty() != o.resweights_.empty()) throw std::invalid_argument("Mismatched counting");
        const bool use_counts = !resweights_.empty();
        total_weight_ += o.total_weight_;
        total_weight_carry_ += o.total_weight_carry_;
        for(size_t i = 0; i < m(); ++i) {
            if(hvals_[i] == o.hvals_[i]) {
                if(use_counts) resweights_[i] += o.resweights_[i];
            } else if(hvals_.update(i, o.hvals_[i])) {
                if(use_counts) resweights_[i] = o.resweights_[i];
            }
        }
        return *this;
    }
    void add(const IT id, const FT w) {update(id, w);}
    size_t m() const {return res_.size();}
    size_t size() const {return m();}
    template<typename IT=FT>
    std::vector<IT> to_sigs() const {
        std::vector<IT> ret(m());
        if(std::is_integral<IT>::value) {
            std::transform(hvals_.data(), hvals_.data() + m(), ret.begin(), reg2sig<FT>);
        } else {
            std::copy(hvals_.data(), hvals_.data() + m(), ret.begin());
        }
        return ret;
    }
    template<typename IT=FT>
    void write(std::FILE *fp) const {
        auto sigs = to_sigs<IT>();
        std::fwrite(sigs.data(), sizeof(IT), sigs.size(), fp);
    }
    void write(std::string path) const {
        std::FILE *fp = std::fopen(path.data(), "wb");
        write(fp);
        std::fclose(fp);
    }
};


} // namespace wmh
using wmh::mh2str;
using wmh::pmh2_t;
using wmh::BagMinHash1;
using wmh::BagMinHash2;

namespace omh {
template<typename FT=double>
struct OMHasher {
private:
    size_t m_, l_;
    std::vector<uint64_t> indices;
    std::vector<FT>          vals;
    wmh::mvt_t<FT>            mvt;
    ska::flat_hash_map<uint64_t, uint32_t> counter;
    fy::LazyShuffler ls_;

    bool sub_update(const uint64_t pos, const FT value, const uint64_t element_idx) {
        auto start = l_ * pos, stop = start + l_ - 1;
        if(value >= vals[stop]) return false;
        uint64_t ix;
        for(ix = stop;ix > start && value < vals[ix - 1]; --ix) {
            vals[ix] = vals[ix - 1];
            indices[ix] = indices[ix - 1];
        }
        vals[ix] = value;
        indices[ix] = element_idx;
        return mvt.update(pos, vals[stop]);
    }

    void update(const uint64_t item, const uint64_t item_index) {
        FT carry = 0.;
        uint64_t rng = item;
        uint64_t hv = wy::wyhash64_stateless(&rng);
        auto it = counter.find(hv);
        if(it == counter.end()) it = counter.emplace(hv, 1).first;
        else ++it->second;
        rng ^= it->second;
        uint64_t rv = wy::wyhash64_stateless(&rng); // RNG with both item and count

        FT f = std::log((rv >> 12) * 2.220446049250313e-16);
        ls_.reset();
        ls_.seed(rv);
        uint32_t n = 0;
        for(;f < mvt.max();) {
            uint32_t idx = ls_.step();
            if(sub_update(idx, f, item_index) && f >= mvt.max()) break;
            if(++n == m_) break;
            const FT inc = std::log((wy::wyhash64_stateless(&rng) >> 12) * 2.220446049250313e-16)
                 * (m_ / (m_ - n));
<<<<<<< HEAD
            kahan::update(f, carry, inc);
=======
            kahan_detail::kahan_update(f, carry, inc);
>>>>>>> 7001325a
            // Sample from exponential distribution, then divide by number
        }
    }
public:
    OMHasher(size_t m, size_t l)
        : m_(m), l_(l), indices(m_ * l_), vals(m_ * l_), mvt(m), ls_(m)
    {
        reset();
    }
    template<typename...ARG>
    decltype(auto) operator()(ARG &&...args) {return hash(std::forward<ARG>(args)...);}

    template<typename T>
    std::vector<uint64_t> hash(const T *ptr, size_t n) {
        reset();
        for(size_t i = 0; i < n; ++i)
            update(ptr[i], i);
        return finalize(ptr);
    }
    template<typename T, typename Traits, typename Alloc>
    std::vector<uint64_t> hash(const std::basic_string<T, Traits, Alloc> &o) {return hash(o.data(), o.size());}
    template<typename T, typename Alloc>
    std::vector<uint64_t> hash(const std::vector<T, Alloc> &ptr) {
        return hash(ptr.data(), ptr.size());
    }

    size_t m() const {return m_;}
    size_t l() const {return l_;}

    template<typename T>
    std::vector<uint64_t> finalize(const T *data) const {
        std::vector<uint64_t> ret(m_);
        std::unique_ptr<T[]> up(new T[l_]);
        auto p = up.get();
        XXH3_state_t state;
        for(size_t i = 0; i < m_; ++i) {
            auto indptr = &indices[l_ * i];
            std::copy(indptr, indptr + l_, p);
            std::sort(p, p + l_);
            XXH3_64bits_reset(&state);
            for(size_t j = 0; j < l_; ++j) {
                XXH3_64bits_update(&state, data + p[j], sizeof(T));
            }
            ret[i] = XXH3_64bits_digest(&state);
        }
        return ret;
    }

    void reset() {
        std::fill(vals.begin(), vals.end(), std::numeric_limits<FT>::max());
        std::fill(indices.begin(), indices.end(), std::numeric_limits<FT>::max());
        mvt.reset();
        counter.clear();
    }

};

}

} // namespace sketch

#endif // #ifndef SKETCH_BAGMINHASH_H__<|MERGE_RESOLUTION|>--- conflicted
+++ resolved
@@ -110,11 +110,7 @@
     };
     static constexpr IT ft2it(FT val=std::numeric_limits<FT>::max()) {return ITFTU(val).i_;}
     static constexpr FT it2ft(IT val) {return ITFTU(val).f_;}
-<<<<<<< HEAD
     template<typename OIT, typename=std::enable_if_t<std::is_integral<OIT>::value || std::is_same<__uint128_t, OIT>::value>>
-=======
-    template<typename OIT, typename=std::enable_if_t<std::is_integral<OIT>::value || std::is_same_v<__uint128_t, OIT>>>
->>>>>>> 7001325a
     static constexpr FT cvt(OIT val) {return it2ft(val);}
     template<typename OFT, typename=std::enable_if_t<std::is_floating_point<OFT>::value>>
     static constexpr IT cvt(OFT val) {return ft2it(val);}
@@ -143,12 +139,7 @@
     poisson_process_t& operator=(const poisson_process_t &) = default;
     poisson_process_t(const poisson_process_t &o) = default;
     poisson_process_t(poisson_process_t &&o) = default;
-<<<<<<< HEAD
     poisson_process_t(IT id, FT w): x_(0.), weight_(w), minp_(0.), maxq_(std::numeric_limits<FT>::max()), sum_carry_(0.), wyv_(id), id_(id) {
-=======
-    poisson_process_t(IT id, FT w): x_(0.), weight_(w), minp_(0.), maxq_(std::numeric_limits<FT>::max()), sum_carry_(0.), wyv_(id) {
-
->>>>>>> 7001325a
     }
     IT widxmax() const {
         return wd::cvt(maxq_);
@@ -174,24 +165,12 @@
         // Top 52-bits as U01 for exponential with weight of q - p,
         // bottom logm bits for index
         uint64_t xi = wy::wyhash64_stateless(&wyv_);
-<<<<<<< HEAD
         kahan::update(x_, sum_carry_, -std::log((xi >> 12) * FT(2.220446049250313e-16)) / (maxq_ - minp_));
-=======
-        //std::fprintf(stderr, "Carry before: %g\n", sum_carry_);
-        x_ += -std::log((xi >> 12) * FT(2.220446049250313e-16)) / (maxq_ - minp_);
-        //kahan_detail::kahan_update(x_, sum_carry_, -std::log((xi >> 12) * FT(2.220446049250313e-16)) / (maxq_ - minp_));
-        //std::fprintf(stderr, "Carry after: %g\n", sum_carry_);
->>>>>>> 7001325a
         idx_ = fastmod.mod(xi);
     }
     void step(size_t m) {
         uint64_t xi = wy::wyhash64_stateless(&wyv_);
-<<<<<<< HEAD
         kahan::update(x_, sum_carry_, -std::log((xi >> 12) * FT(2.220446049250313e-16)) / (maxq_ - minp_));
-=======
-        x_ += -std::log((xi >> 12) * FT(2.220446049250313e-16)) / (maxq_ - minp_);
-        //kahan_detail::kahan_update(x_, sum_carry_, -std::log((xi >> 12) * FT(2.220446049250313e-16)) / (maxq_ - minp_));
->>>>>>> 7001325a
         idx_ = xi % m;
     }
     poisson_process_t split() {
@@ -248,12 +227,9 @@
     FT total_weight_ = 0., total_weight_carry_ = 0.;
     pq_t heap_;
     mvt_t<FT> hvals_;
-<<<<<<< HEAD
     using IDType = uint64_t;
     std::vector<IDType> track_ids_;
     std::vector<FT> idcounts_;
-=======
->>>>>>> 7001325a
     schism::Schismatic<std::conditional_t<(sizeof(FT) <= 8), IT, uint64_t>> div_;
     FT *data() {return hvals_.data();}
     const FT *data() const {return hvals_.data();}
@@ -442,11 +418,7 @@
     using S = bmh_t<FT>;
     FT *data() {return this->hvals_.data();}
     const FT *data() const {return this->hvals_.data();}
-<<<<<<< HEAD
     BagMinHash2(size_t m, bool track_ids=false, bool track_counts=false): S(m, track_ids, track_counts) {}
-=======
-    BagMinHash2(size_t m): S(m) {}
->>>>>>> 7001325a
     template<typename IT>
     void add(IT id, FT w) {
         this->update_2(id, w);
@@ -478,10 +450,7 @@
     }
     void update(const IT id, const FT w) {
         if(w <= 0.) return;
-<<<<<<< HEAD
         kahan::update(total_weight_, total_weight_carry_, w);
-=======
->>>>>>> 7001325a
         FT carry = 0.;
         ++total_updates_;
         const FT wi = 1. / w;
@@ -494,11 +463,7 @@
                 if(hv >= hvals_.max()) break;
             }
             xi = wy::wyhash64_stateless(&hi);
-<<<<<<< HEAD
             kahan::update(hv, carry, -std::log(xi * FT(5.421010862427522e-20)) * wi);
-=======
-            kahan_detail::kahan_update(hv, carry, -std::log(xi * FT(5.421010862427522e-20)) * wi);
->>>>>>> 7001325a
         }
     }
     void add(const IT id, const FT w) {update(id, w);}
@@ -555,13 +520,8 @@
     const FT *data() const {return hvals_.data();}
     uint64_t total_updates() const {return total_updates_;}
     FT getbeta(size_t idx) const {return beta(idx, ls_.size());}
-<<<<<<< HEAD
     void update(const uint64_t id, const FT w) {
         using fastlog::flog;
-=======
-    void update(const IT id, const FT w) {
-        FT carry = 0.;
->>>>>>> 7001325a
         if(w <= 0.) return;
         kahan::update(total_weight_, total_weight_carry_, w);
         FT carry = 0.;
@@ -593,15 +553,9 @@
             const FT wb = m_double / (m_double - i++ + 1.);
             CONST_IF(sizeof(FT) <= 8) {
                 const FT frv = wy::wyhash64_stateless(&hi) * 5.421010862427522e-20;
-<<<<<<< HEAD
                 kahan::update(hv, carry, -std::log(frv) * wb);
             } else {
                 kahan::update(hv, carry, static_cast<FT>(-std::log(((__uint128_t(rv) << 64) | hi) * 2.9387358770557187699e-39L) * wb));
-=======
-                kahan_detail::kahan_update(hv, carry, -std::log(frv) * (getbeta(i) * wi));
-            } else {
-                kahan_detail::kahan_update(hv, carry, static_cast<FT>(-std::log(((__uint128_t(rv) << 64) | hi) * 2.9387358770557187699e-39L) * wi * getbeta(i)));
->>>>>>> 7001325a
             }
         }
     }
@@ -696,11 +650,7 @@
             if(++n == m_) break;
             const FT inc = std::log((wy::wyhash64_stateless(&rng) >> 12) * 2.220446049250313e-16)
                  * (m_ / (m_ - n));
-<<<<<<< HEAD
             kahan::update(f, carry, inc);
-=======
-            kahan_detail::kahan_update(f, carry, inc);
->>>>>>> 7001325a
             // Sample from exponential distribution, then divide by number
         }
     }
