--- conflicted
+++ resolved
@@ -60,17 +60,11 @@
 int main(int argc, char *argv[]) {
     if(argc < 2) usage();
     using clock_t = std::chrono::system_clock;
-<<<<<<< HEAD
     unsigned nt(8), pb(1 << 15);
-    double eps(1e-10);
-=======
-    unsigned nt(8), pb(1 << 18);
->>>>>>> cc157a81
     std::vector<std::uint64_t> vals;
     int c;
     while((c = getopt(argc, argv, "e:p:b:h")) >= 0) {
         switch(c) {
-            case 'e': eps = atof(optarg); break;
             case 'p': nt = atoi(optarg); break;
             case 'b': pb = atoi(optarg); break;
             case 'h': case '?': usage();
