#include "ccm.h"
#include <unordered_map>
#include <getopt.h>


using namespace sketch::cm;

int main(int argc, char *argv[]) {
<<<<<<< HEAD
    pccm_t thing(4, 16, 1);
    ccm_t thingexact(4, 16, 5);
=======
    int nbits = 4, l2sz = 16, nhashes = 8, c;
    if(argc == 1) goto usage;
    while((c = getopt(argc, argv, "n:l:b:h")) >= 0) {
        switch(c) {
            case 'h':
                usage:
                std::fprintf(stderr, "%s [flags] [niter=10000]\n"
                                     "-n\tNumber of subtables\n"
                                     "-l\tLog2 size of the sketch\n"
                                     "-b\tNumber of bits per entry\n",
                              *argv);
                std::exit(1);
            case 'n': nhashes = std::atoi(optarg); break;
            case 'b': nbits = std::atoi(optarg); break;
            case 'l': l2sz = std::atoi(optarg); break;
        }
    }
    cmbf_exp_t thing(nbits, l2sz, nhashes);
    cmbf_t thingexact(nbits, l2sz, nhashes);
>>>>>>> f69e5c9c
    auto [x, y] = thing.est_memory_usage();
    std::fprintf(stderr, "stack space: %zu\theap space:%zu\n", x, y);
    size_t nitems = optind == argc - 1 ? std::strtoull(argv[optind], nullptr, 10): 100000;
    std::vector<uint64_t> items;
    std::mt19937_64 mt;
    while(items.size() < nitems) items.emplace_back(mt());
    for(const auto el: thing.ref()) {
        assert(unsigned(el) == 0);
    }
    for(const auto item: items) thing.add_conservative(item), thingexact.add_conservative(item);
    std::unordered_map<uint64_t, uint64_t> histexact, histapprox;
    for(const auto j: items) {
        //std::fprintf(stderr, "est count: %zu\n", size_t(thing.est_count(j)));
        ++histapprox[thing.est_count(j)];
        ++histexact[thingexact.est_count(j)];
    }
    for(const auto &pair: histexact) {
        std::fprintf(stderr, "Exact %" PRIu64 "\t%" PRIu64 "\n", pair.first, pair.second);
    }
    for(const auto &pair: histapprox) {
        std::fprintf(stderr, "Approx %" PRIu64 "\t%" PRIu64 "\n", pair.first, pair.second);
    }
}<|MERGE_RESOLUTION|>--- conflicted
+++ resolved
@@ -6,12 +6,8 @@
 using namespace sketch::cm;
 
 int main(int argc, char *argv[]) {
-<<<<<<< HEAD
-    pccm_t thing(4, 16, 1);
-    ccm_t thingexact(4, 16, 5);
-=======
     int nbits = 4, l2sz = 16, nhashes = 8, c;
-    if(argc == 1) goto usage;
+    //if(argc == 1) goto usage;
     while((c = getopt(argc, argv, "n:l:b:h")) >= 0) {
         switch(c) {
             case 'h':
@@ -27,9 +23,8 @@
             case 'l': l2sz = std::atoi(optarg); break;
         }
     }
-    cmbf_exp_t thing(nbits, l2sz, nhashes);
-    cmbf_t thingexact(nbits, l2sz, nhashes);
->>>>>>> f69e5c9c
+    pccm_t thing(nbits, l2sz, nhashes);
+    ccm_t thingexact(nbits, l2sz, nhashes);
     auto [x, y] = thing.est_memory_usage();
     std::fprintf(stderr, "stack space: %zu\theap space:%zu\n", x, y);
     size_t nitems = optind == argc - 1 ? std::strtoull(argv[optind], nullptr, 10): 100000;
