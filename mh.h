#pragma once
#include <mutex>
//#include <queue>
#include "hll.h" // For common.h and clz functions
#include "aesctr/aesctr.h"

/*
 * TODO: support minhash using sketch size and a variable number of hashes.
 * Implementations: KMinHash (multiple hash functions)
 *                  RangeMinHash (the lowest range in a set, but only uses one hash)
 *                  HyperMinHash
 */

namespace sketch {
namespace minhash {
using namespace common;
using namespace hll;

#define SET_SKETCH(x) const auto &sketch() const {return x;} auto &sketch() {return x;}

template<typename T, typename SizeType=uint32_t, typename=::std::enable_if_t<::std::is_integral_v<T>>, typename=::std::enable_if_t<::std::is_integral_v<SizeType>>>
class AbstractMinHash {
protected:
    SizeType ss_;
    AbstractMinHash(SizeType sketch_size): ss_(sketch_size) {}
    auto &sketch();
    const auto &sketch() const;
    auto nvals() const {return ss_;}
    std::vector<T, common::Allocator<T>> sketch2vec() const {
        std::vector<T, common::Allocator<T>> ret;
        auto &s = sketch();
        ret.reserve(s.size());
        for(const auto el: this->sketch()) ret.emplace_back(el);
        return ret;
    }
};


template<typename Container1, typename Container2>
std::uint64_t intersection_size(const Container1 &c1, const Container2 &c2) {
    // These containers must be sorted.
    std::uint64_t ret = 0;
    auto it1 = c1.begin();
    auto it2 = c2.end();
    const auto e1 = c1.end();
    const auto e2 = c2.end();
    start:
#if HAVE_SPACESHIP_OPERATOR
    switch(*it1 <=> *it2) {
        case -1: if(++it1 == e1) goto end; break;
        case 0: ++ret; if(++it1 == e1 || ++it2 == e2) goto end; break;
        case 1:               if(++it2 == e2) goto end; break;
        default: __builtin_unreachable();
    }
#else
    if(*it1 < *it2) {
        if(++it1 == e1) goto end;
    } else if(*it1 > *it2) {
        if(++it2 == e2) goto end;
    } else {
        ++ret;
        if(++it1 == e1 || ++it2 == e2) goto end;
    }
#endif
    goto start;
    end:
    return ret;
}


template<typename T, typename Hasher=common::WangHash, typename SizeType=uint32_t>
class KMinHash: public AbstractMinHash<T, SizeType> {
    std::vector<uint64_t, common::Allocator<uint64_t>> seeds_;
    std::vector<T, common::Allocator<uint64_t>> hashes_;
    NO_ADDRESS Hasher hf_;
    // Uses k hash functions with seeds.
    // TODO: reuse code from hll/bf for vectorized hashing.
public:
    KMinHash(size_t nkeys, size_t sketch_size, uint64_t seedseed=137, Hasher &&hf=Hasher()):
        AbstractMinHash<T, SizeType>(sketch_size),
        hashes_(nkeys),
        hf_(std::move(hf))
    {
        aes::AesCtr<uint64_t, 4> gen(seedseed);
        seeds_.reserve(nseeds());
        while(seeds_.size() < nseeds()) seeds_.emplace_back(gen());
        throw std::runtime_error("NotImplemented.");
    }
    size_t nseeds() const {return this->nvals() * sizeof(uint64_t) / sizeof(T);}
    size_t nhashes_per_seed() const {return sizeof(uint64_t) / sizeof(T);}
    size_t nhashes_per_vector() const {return sizeof(uint64_t) / sizeof(Space::Type);}
    void addh(T val) {
        throw std::runtime_error("NotImplemented.");
        // Hash stuff.
        // Then use a vectorized minimization comparison instruction
    }
    SET_SKETCH(hashes_)
};

/*
The sketch is the set of minimizers.

*/
template<typename T,
         typename Hasher=common::WangHash,
         typename SizeType=uint32_t,
         bool force_non_int=false, // In case you're absolutely sure you want to use a non-integral value
         typename=std::enable_if_t<
            force_non_int || std::is_arithmetic_v<T>
         >
        >
class RangeMinHash: public AbstractMinHash<T, SizeType> {
    NO_ADDRESS Hasher hf_;
<<<<<<< HEAD
    using TreeType = std::set<T, std::greater<T>>;
    // Consider using a memory pool for locality.
    // These minimizers are in the form of a set; for other uses, I would instead use a vector form.
    TreeType minimizers_; // using std::greater<T> so that we can erase from begin()
=======
    ///using HeapType = std::priority_queue<T, std::vector<T, Allocator<T>>>;
    using HeapType = std::set<T, std::greater<T>>;
    HeapType minimizers_; // using std::greater<T> so that we can erase from begin()

>>>>>>> 7c6d55fc
public:
    RangeMinHash(size_t sketch_size, Hasher &&hf=Hasher()):
        AbstractMinHash<T, SizeType>(sketch_size), hf_(std::move(hf))
    {
    }
<<<<<<< HEAD
    void addh(T val) {
        // Not vectorized, can be improved.
        val = hf_(val);
        if(__builtin_expect(minimizers_.size() < this->ss_, 0))
            minimizers_.insert(val);
        else if(auto it = minimizers_.find(val); it == minimizers_.end()) {
=======
    void add(T val) {
        if(auto it = minimizers_.find(val); it == minimizers_.end())
>>>>>>> 7c6d55fc
            minimizers_.insert(it, val), minimizers_.erase(minimizers_.begin());
        }
    }
    template<typename T2>
    INLINE void addh(T2 val) {
        if constexpr(std::is_same_v<T2, T>) {
            val = hf_(val);
            add(val);
        } else {
            val = hf_(val);
            if constexpr(sizeof(T2) == VECTOR_WIDTH) {
                reinterpret_cast<vec::UType<T> *>(&val)->for_each([&](T sv) {add(sv);});
            } else {
                T *ptr = reinterpret_cast<T *>(&val);
                for(unsigned i = 0; i < sizeof(val) / sizeof(T); add(ptr[i++]));
            }
        }
    }
    auto begin() {return minimizers_.begin();}
    const auto begin() const {return minimizers_.begin();}
    auto end() {return minimizers_.end();}
    const auto end() const {return minimizers_.end();}
    template<typename C2>
    size_t intersection_size(const C2 &o) const {
        auto it = this->minimizers_.begin();
        auto oit = o.begin();
        size_t ret = 0;
        while(it != minimizers_.end() && oit != o.end()) {
            if(*it == *oit) ++it, ++oit, ++ret;
            else if(*it < *oit) ++it;
            else ++oit;
        }
        return ret;
    }
    template<typename C2>
    double jaccard_index(const C2 &o) const {
        double is = intersection_size(o);
        return is / (minimizers_.size() + o.size() - intersection_size(o));
    }
    template<typename Container>
    Container to_container() const {
        return Container(std::rbegin(minimizers_), std::rend(minimizers_.end()));
    }
    void clear() {
        HeapType tmp;
        std::swap(tmp, minimizers_);
    }
    std::vector<T> mh2vec() const {return to_container<std::vector<T>>();}
    size_t size() const {return minimizers_.size();}
    SET_SKETCH(minimizers_)
};

template<typename T=uint64_t, typename Hasher=WangHash, typename SizeType=uint32_t,
         typename VectorType=std::vector<T, Allocator<T>>>
class HyperMinHash {
    // VectorType must support assignment and other similar operations.
    std::vector<uint8_t, Allocator<uint8_t>> core_; // HyperLogLog core
    VectorType mcore_;                              // Minimizers core
    uint32_t p_, q_, r_;
    uint64_t seeds_ [2] __attribute__ ((aligned (16)));
#ifndef NOT_THREADSAFE
    std::mutex mutex_;
#endif
    static_assert(std::is_same_v<std::decay_t<decltype(mcore_[0])>, T>, "Vector must derefernce to T.");
public:
    auto &core() {return core_;}
    uint64_t mask() const {
        return uint64_t(1) << r_ - 1;
    }
    const auto &core() const {return core_;}
    template<typename... Args>
    HyperMinHash(unsigned p, unsigned q=0, unsigned r=64, Args &&...args):
        core_(1ull << p),
        mcore_(std::forward<Args>(args)...),
        p_(p), q_(q ? q: 64 - p), r_(r),
        seeds_{0xB0BAF377C001D00DuLL, 0x430c0277b68144b5}
    {
        mcore_.resize(core_.size());
#if !NDEBUG
        print_params();
#endif
    }
    uint64_t max_mhval() const {
        return (uint64_t(1) << q_) - 1;
    }
    double estimate_hll_portion(double relerr=1e-2) const {
        return hll::detail::ertl_ml_estimate(detail::sum_counts(*this), p(), q(), relerr);
    }
    double report(double relerr=1e-2) const {
        const auto csum = detail::sum_counts(*this);
        if(double est = hll::detail::ertl_ml_estimate(csum, p(), q(), relerr);est < static_cast<double>(core_.size() << 10))
            return est;
        double rsum = 0.;
        for(size_t i(0); i < csum.size(); ++i)
            rsum += std::ldexp(1., -csum[i]) * (1. + (static_cast<double>(mcore_[i]) / (max_mhval())));
        return rsum ? static_cast<double>(core_.size() * core_.size()) / rsum: std::numeric_limits<double>::infinity();
    }
    auto p() const {return p_;}
    auto q() const {return q_;}
    auto r() const {return r_;}
    void set_seeds(uint64_t seed1, uint64_t seed2) {
        seeds_[0] = seed1; seeds_[1] = seed2;
    }
    int print_params(std::FILE *fp=stderr) const {
        return std::fprintf(fp, "p: %u. q: %u. r: %u.\n", p(), q(), r());
    }
    const __m128i &seeds_as_sse() const {return *reinterpret_cast<const __m128i *>(seeds_);}

    INLINE void addh(uint64_t element) {
        __m128i i = _mm_set1_epi64x(element);
        i ^= seeds_as_sse();
        i = Hasher()(i);
        add(i);
    }
    template<typename ET>
    INLINE void addh(ET element) {
        element.for_each([&](auto &el) {this->addh(element);});
    }
    HyperMinHash &operator+=(const HyperMinHash &o) {
        for(size_t i(0); i < core_.size(); ++i) {
            if(core_[i] < o.core_[i]) {
                core_[i] = o.core_[i];
                mcore_[i] = o.mcore_[i];
            } else if(core_[i] == o.core_[i]) {
                using std::min;
                mcore_[i] = min(mcore_[i], o.mcore_[i]);
            }
        }
        return *this;
    }
    HyperMinHash(const HyperMinHash &a, const HyperMinHash &b): HyperMinHash(a.p(), a.q(), a.r())
    {
        *this += a;
        *this += b;
    }
    HyperMinHash(const HyperMinHash &) = delete;
    HyperMinHash &operator=(const HyperMinHash &) = delete;
    HyperMinHash(HyperMinHash &&) = default;
    HyperMinHash &operator=(HyperMinHash &&) = default;
    INLINE void add(__m128i hashval) {
    // TODO: Consider looking for a way to use the leading zero count to store the rest of a key
    // Not sure this is valid for the purposes of an independent hash.
        uint64_t arr[2];
        static_assert(sizeof(hashval) == sizeof(arr), "Size sanity check");
        std::memcpy(&arr[0], &hashval, sizeof(hashval));
        const uint32_t index(arr[0] >> q());
        const uint8_t lzt(clz(((arr[0] << 1)|1) << (p_ - 1)) + 1);
#ifndef NOT_THREADSAFE
        // This won't be optimal, but it's a patch to make it work.
        if(core_[index] <= lzt) {
            std::lock_guard<std::mutex> lock(mutex_);
            if(core_[index] < lzt) {
                core_[index] = lzt;
                mcore_[index] = arr[1];
            } else mcore_[index] = std::min(mcore_[index], arr[1]);
        }
#else
        if(core_[index] < lzt) {
            core_[index] = lzt;
            mcore_[index] = arr[1];
        } else if(core_[index] == lzt) mcore_[index] = std::min(arr[1], (uint64_t)mcore_[index]);
#endif
    }
    // TODO: jaccard index support
};

} // namespace minhash
namespace mh = minhash;
} // namespace sketch<|MERGE_RESOLUTION|>--- conflicted
+++ resolved
@@ -111,33 +111,24 @@
         >
 class RangeMinHash: public AbstractMinHash<T, SizeType> {
     NO_ADDRESS Hasher hf_;
-<<<<<<< HEAD
-    using TreeType = std::set<T, std::greater<T>>;
-    // Consider using a memory pool for locality.
-    // These minimizers are in the form of a set; for other uses, I would instead use a vector form.
-    TreeType minimizers_; // using std::greater<T> so that we can erase from begin()
-=======
     ///using HeapType = std::priority_queue<T, std::vector<T, Allocator<T>>>;
     using HeapType = std::set<T, std::greater<T>>;
     HeapType minimizers_; // using std::greater<T> so that we can erase from begin()
 
->>>>>>> 7c6d55fc
 public:
     RangeMinHash(size_t sketch_size, Hasher &&hf=Hasher()):
         AbstractMinHash<T, SizeType>(sketch_size), hf_(std::move(hf))
     {
     }
-<<<<<<< HEAD
     void addh(T val) {
         // Not vectorized, can be improved.
         val = hf_(val);
+        add(val);
+    }
+    void add(T val) {
         if(__builtin_expect(minimizers_.size() < this->ss_, 0))
             minimizers_.insert(val);
         else if(auto it = minimizers_.find(val); it == minimizers_.end()) {
-=======
-    void add(T val) {
-        if(auto it = minimizers_.find(val); it == minimizers_.end())
->>>>>>> 7c6d55fc
             minimizers_.insert(it, val), minimizers_.erase(minimizers_.begin());
         }
     }
