#include "hll.h"
#include <stdexcept>
#include <cstring>
namespace hll {

constexpr double TWO_POW_32 = (1ull << 32) * 1.;

void hll_t::sum() {
    sum_ = 0;
    for(unsigned i(0); i < m_; ++i) sum_ += 1. / (1ull << core_[i]);
    is_calculated_ = 1;
}

double hll_t::creport() const {
    if(!is_calculated_) throw std::runtime_error("Result must be calculated in order to report."
                                                 " Try the report() function.");
    const double ret(alpha_ * m_ * m_ / sum_);
    // Small/large range corrections
    // See Flajolet, et al. HyperLogLog: the analysis of a near-optimal cardinality estimation algorithm
    if(ret < small_range_correction_threshold()) {
        int t(0);
        for(const auto i: core_) t += i == 0;
        if(t) return m_ * std::log2((double)(m_) / t);
    }
#if LARGE_CORR
    // All of my tests have the large range correction returning a worse estimate.
    else if(ret > LARGE_RANGE_CORRECTION_THRESHOLD) {
<<<<<<< HEAD
        const double corr((-1. * (1ull << 32)) * std::log2(1. - ret / (1ull << 32)));
=======
        double corr(-TWO_POW_32 * std::log2(1. - ret / TWO_POW_32));
>>>>>>> e0dda4e0
        fprintf(stderr, "Large value correction. Original estimate %lf. New estimate %lf.\n",
                ret, corr);
        return corr;
    }
#else
    else if(ret > LARGE_RANGE_CORRECTION_THRESHOLD) {
        const double corr((-1. * (1ull << 32)) * std::log2(1. - ret / (1ull << 32)));
        fprintf(stderr, "[BTWs]: Large value correction, not used. Original estimate %lf. New estimate %lf.\n",
                ret, corr);
    }
#endif
    return ret;
}

double hll_t::cest_err() const {
    if(!is_calculated_) throw std::runtime_error("Result must be calculated in order to report.");
    return relative_error_ * creport();
}

double hll_t::est_err() noexcept {
    if(!is_calculated_) sum();
    return cest_err();
}

double hll_t::report() noexcept {
    if(!is_calculated_) sum();
    return creport();
}

hll_t const &hll_t::operator+=(const hll_t &other) {
    if(other.np_ != np_) {
        char buf[256];
        sprintf(buf, "For operator +=: np_ (%zu) != other.np_ (%zu)\n", np_, other.np_);
        throw std::runtime_error(buf);
    }
    unsigned i;
#if HAS_AVX_512
    __m512i *els(reinterpret_cast<__m512i *>(core_.data()));
    const __m512i *oels(reinterpret_cast<const __m512i *>(other.core_.data()));
    for(i = 0; i < m_ >> 6; ++i) els[i] = _mm512_or_epi64(els[i], oels[i]);
    if(m_ < 64) for(;i < m_; ++i) core_[i] |= other.core_[i];
#elif __AVX2__
    __m256i *els(reinterpret_cast<__m256i *>(core_.data()));
    const __m256i *oels(reinterpret_cast<const __m256i *>(other.core_.data()));
    for(i = 0; i < m_ >> 5; ++i) els[i] = _mm256_or_si256(els[i], oels[i]);
    if(m_ < 32) for(;i < m_; ++i) core_[i] |= other.core_[i];
#elif __SSE2__
    __m128i *els(reinterpret_cast<__m128i *>(core_.data()));
    const __m128i *oels(reinterpret_cast<const __m128i *>(other.core_.data()));
    for(i = 0; i < m_ >> 4; ++i) els[i] = _mm_or_si128(els[i], oels[i]);
    if(m_ < 16) for(; i < m_; ++i) core_[i] |= other.core_[i];
#else
    for(i = 0; i < m_; ++i) core_[i] |= other.core_[i];
#endif
    return *this;
}

hll_t const &hll_t::operator&=(const hll_t &other) {
    if(other.np_ != np_) {
        char buf[256];
        sprintf(buf, "For operator &=: np_ (%zu) != other.np_ (%zu)\n", np_, other.np_);
        throw std::runtime_error(buf);
    }
    unsigned i;
#if HAS_AVX_512
    __m512i *els(reinterpret_cast<__m512i *>(core_.data()));
    const __m512i *oels(reinterpret_cast<const __m512i *>(other.core_.data()));
    for(i = 0; i < m_ >> 6; ++i) els[i] = _mm512_min_epu8(els[i], oels[i]);
    if(m_ < 64) for(;i < m_; ++i) core_[i] = std::min(core_[i], other.core_[i]);
#elif __AVX2__
    __m256i *els(reinterpret_cast<__m256i *>(core_.data()));
    const __m256i *oels(reinterpret_cast<const __m256i *>(other.core_.data()));
    for(i = 0; i < m_ >> 5; ++i) els[i] = _mm256_min_epu8(els[i], oels[i]);
    if(m_ < 32) for(;i < m_; ++i) core_[i] = std::min(core_[i], other.core_[i]);
#elif __SSE2__
    __m128i *els(reinterpret_cast<__m128i *>(core_.data()));
    const __m128i *oels(reinterpret_cast<const __m128i *>(other.core_.data()));
    for(i = 0; i < m_ >> 4; ++i) els[i] = _mm_min_epu8(els[i], oels[i]);
    if(m_ < 16) for(;i < m_; ++i) core_[i] = std::min(core_[i], other.core_[i]);
#else
    for(i = 0; i < m_; ++i) core_[i] = std::min(core_[i], other.core_[i]);
#endif
    return *this;
}

// Returns the size of a symmetric set difference.
double operator^(hll_t &first, hll_t &other) {
    return 2*(hll_t(first) + other).report() - first.report() - other.report();
}

// Returns the set intersection
hll_t operator&(hll_t &first, hll_t &other) {
    hll_t tmp(first);
    return tmp &= other;
}

hll_t operator+(const hll_t &one, const hll_t &other) {
    if(other.get_np() != one.get_np())
        LOG_EXIT("np_ (%zu) != other.get_np() (%zu)\n", one.get_np(), other.get_np());
    hll_t ret(one);
    return ret += other;
}
// Returns the size of the set intersection
double intersection_size(const hll_t &first, const hll_t &other) {
    hll_t tmp(first);
    tmp &= other;
    return tmp.report();
}

// Returns the size of the set intersection
double intersection_size(hll_t &first, hll_t &other) noexcept {
    hll_t tmp(first);
    tmp &= other;
    return tmp.report();
}

// Clears, allows reuse with different np.
void hll_t::resize(std::size_t new_size) {
    new_size = roundup64(new_size);
    LOG_DEBUG("Resizing to %zu, with np = %zu\n", new_size, (std::size_t)std::log2(new_size));
    clear();
    core_.resize(new_size);
    np_ = (std::size_t)std::log2(new_size);
    m_ = new_size;
    alpha_ = make_alpha(m_);
    relative_error_ = 1.03896 / std::sqrt(m_);
}

void hll_t::clear() {
     std::fill(std::begin(core_), std::end(core_), 0u);
     sum_ = is_calculated_ = 0;
}

std::string hll_t::to_string() const {
    return is_calculated_ ? std::to_string(creport()) + ", +- " + std::to_string(cest_err())
                          : desc_string();
}

std::string hll_t::desc_string() const {
    char buf[1024];
    std::sprintf(buf, "Size: %zu. nb: %zu. error: %lf. Is calculated: %s. sum: %lf\n",
                 np_, m_, relative_error_, is_calculated_ ? "true": "false", sum_);
    return buf;
}

void hll_t::free() {
    core_.resize(0);
    core_.shrink_to_fit();
}

} // namespace hll<|MERGE_RESOLUTION|>--- conflicted
+++ resolved
@@ -20,25 +20,19 @@
     if(ret < small_range_correction_threshold()) {
         int t(0);
         for(const auto i: core_) t += i == 0;
-        if(t) return m_ * std::log2((double)(m_) / t);
+        if(t) {
+            LOG_DEBUG("Small value correction. Original estimate %lf. New estimate %lf.\n",
+                      ret, m_ * std::log2((double)m_ / t));
+            return m_ * std::log2((double)(m_) / t);
+        }
     }
 #if LARGE_CORR
     // All of my tests have the large range correction returning a worse estimate.
     else if(ret > LARGE_RANGE_CORRECTION_THRESHOLD) {
-<<<<<<< HEAD
-        const double corr((-1. * (1ull << 32)) * std::log2(1. - ret / (1ull << 32)));
-=======
-        double corr(-TWO_POW_32 * std::log2(1. - ret / TWO_POW_32));
->>>>>>> e0dda4e0
-        fprintf(stderr, "Large value correction. Original estimate %lf. New estimate %lf.\n",
-                ret, corr);
+        const double corr(-TWO_POW_32 * std::log2(1. - ret / TWO_POW_32));
+        LOG_DEBUG("Large value correction. Original estimate %lf. New estimate %lf.\n",
+                  ret, corr);
         return corr;
-    }
-#else
-    else if(ret > LARGE_RANGE_CORRECTION_THRESHOLD) {
-        const double corr((-1. * (1ull << 32)) * std::log2(1. - ret / (1ull << 32)));
-        fprintf(stderr, "[BTWs]: Large value correction, not used. Original estimate %lf. New estimate %lf.\n",
-                ret, corr);
     }
 #endif
     return ret;
