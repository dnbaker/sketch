--- conflicted
+++ resolved
@@ -1,17 +1,50 @@
 #include "hll.h"
 #include <stdexcept>
 #include <cstring>
+#include <thread>
+#include <atomic>
+#include "kthread.h"
 namespace hll {
 
 constexpr long double TWO_POW_32 = (1ull << 32) * 1.;
 
 void hll_t::sum() {
     std::uint64_t counts[64]{0};
-    for(const auto i: core_) ++counts[core_[i]];
+    for(const auto i: core_) ++counts[i];
     sum_ = 0;
     for(unsigned i(0); i < 64; ++i) sum_ += counts[i] * (1. / (1ull << i));
     is_calculated_ = 1;
 }
+
+template<typename CoreType>
+struct parsum_data_t {
+    std::atomic<std::uint64_t>      *counts_;
+    const CoreType &core_;
+    const std::uint64_t                 l_;
+    const std::uint64_t                pb_; // Per-batch
+    //parsum_data_t(std::atomic<std::uint64_t> *arr, const std::vector<std::uint8_t> &core, std::uint64_t m, std::uint64_t pb=-1):
+    //        counts_(arr), core_(core), l_(m), pb_(pb == UINT64_C(-1) ? 1 << 16: pb) {}
+};
+
+template<typename CoreType>
+void parsum_helper(void *data_, long index, int tid) {
+    parsum_data_t<CoreType> &data(*(parsum_data_t<CoreType> *)data_);
+    for(std::uint64_t i(index * data.pb_), e(std::min(data.l_, i + data.pb_)); i < e; ++i)
+        ++data.counts_[data.core_[i]];
+}
+
+void hll_t::parsum(int nthreads, std::size_t pb) {
+    if(nthreads < 0) nthreads = std::thread::hardware_concurrency();
+    std::atomic<std::uint64_t> counts[64];
+    memset(counts, 0, sizeof counts);
+    parsum_data_t<decltype(core_)> data{counts, core_, m_, pb};
+    std::uint64_t nr(core_.size() / pb + (core_.size() % pb != 0));
+    kt_for(nthreads, parsum_helper<decltype(core_)>, &data, nr);
+    sum_ = 0;
+    for(unsigned i(0); i < 64; ++i) sum_ += counts[i] * (1. / (1ull << i));
+    is_calculated_ = 1;
+}
+
 
 double hll_t::creport() const {
     if(!is_calculated_) throw std::runtime_error("Result must be calculated in order to report."
@@ -30,18 +63,8 @@
     } else if(ret > LARGE_RANGE_CORRECTION_THRESHOLD) {
         const long double corr(-TWO_POW_32 * std::log(1. - ret / TWO_POW_32));
         if(!std::isnan(corr)) return corr;
-        LOG_WARNING("Large range correction returned nan.\n");
+        LOG_WARNING("Large range correction returned nan. Defaulting to regular calculation.\n");
     }
-<<<<<<< HEAD
-    // All of my tests have the large range correction returning a worse estimate.
-    else if(ret > LARGE_RANGE_CORRECTION_THRESHOLD) {
-        const double corr(-TWO_POW_32 * std::log(1. - ret / TWO_POW_32));
-        LOG_DEBUG("Large value correction. Original estimate %lf. New estimate %lf.\n",
-                  ret, corr);
-        return corr;
-    }
-=======
->>>>>>> e061f27b
     return ret;
 }
 
