#include "hll.h"
#include <stdexcept>
#include <cstring>
#include <thread>
#include <atomic>
#include "kthread.h"
namespace hll {

constexpr long double TWO_POW_32 = (1ull << 32) * 1.;

void hll_t::sum() {
<<<<<<< HEAD
    std::uint64_t counts[64]{0};
=======
#if USE_OPENMP
    std::atomic<std::uint64_t> counts[64];
#else
    std::uint64_t counts[64];
#endif
    std::memset(counts, 0, sizeof counts);
#if USE_OPENMP
    // Do not use this. The atomic operations are very expensive.
    std::fprintf(stderr, "Using openmp\n");
    // TODO: avoid temporaries of
    #pragma omp parallel for schedule (static,16384)
    for(std::uint64_t i = 0; i < m_; ++i) {
        ++counts[core_[i]];
    }
#else
>>>>>>> 3b911a0e
    for(const auto i: core_) ++counts[i];
    sum_ = 0;
    for(unsigned i(0); i < 64; ++i) sum_ += counts[i] * (1. / (1ull << i));
    is_calculated_ = 1;
}

template<typename CoreType>
struct parsum_data_t {
    std::atomic<std::uint64_t>      *counts_; // Array decayed to pointer.
    const CoreType &core_;
    const std::uint64_t                 l_;
    const std::uint64_t                pb_; // Per-batch
    //parsum_data_t(std::atomic<std::uint64_t> *arr, const std::vector<std::uint8_t> &core, std::uint64_t m, std::uint64_t pb=-1):
    //        counts_(arr), core_(core), l_(m), pb_(pb == UINT64_C(-1) ? 1 << 16: pb) {}
};

template<typename CoreType>
void parsum_helper(void *data_, long index, int tid) {
    parsum_data_t<CoreType> &data(*(parsum_data_t<CoreType> *)data_);
    std::uint64_t local_counts[64]{0};
    for(std::uint64_t i(index * data.pb_), e(std::min(data.l_, i + data.pb_)); i < e; ++i)
        ++local_counts[data.core_[i]];
    for(std::uint64_t i = 0; i < 64ull; ++i) data.counts_[i] += local_counts[i];
}

void hll_t::parsum(int nthreads, std::size_t pb) {
    if(nthreads < 0) nthreads = std::thread::hardware_concurrency();
    std::atomic<std::uint64_t> counts[64];
    memset(counts, 0, sizeof counts);
    parsum_data_t<decltype(core_)> data{counts, core_, m_, pb};
    const std::uint64_t nr(core_.size() / pb + (core_.size() % pb != 0));
    kt_for(nthreads, parsum_helper<decltype(core_)>, &data, nr);
    sum_ = 0;
    for(unsigned i = 0; i < 64; ++i) sum_ += counts[i] * (1. / (1ull << i));
    is_calculated_ = 1;
}


double hll_t::creport() const {
    if(!is_calculated_) throw std::runtime_error("Result must be calculated in order to report."
                                                 " Try the report() function.");
    const long double ret(alpha_ * m_ * m_ / sum_);
    // Small/large range corrections
    // See Flajolet, et al. HyperLogLog: the analysis of a near-optimal cardinality estimation algorithm
    if(ret < small_range_correction_threshold()) {
        int t(0);
        for(const auto i: core_) t += i == 0;
        if(t) {
            LOG_DEBUG("Small value correction. Original estimate %lf. New estimate %lf.\n",
                      ret, m_ * std::log((double)m_ / t));
            return m_ * std::log((double)(m_) / t);
        }
    } else if(ret > LARGE_RANGE_CORRECTION_THRESHOLD) {
        const long double corr(-TWO_POW_32 * std::log(1. - ret / TWO_POW_32));
        if(!std::isnan(corr)) return corr;
        LOG_WARNING("Large range correction returned nan. Defaulting to regular calculation.\n");
    }
    return ret;
}

double hll_t::cest_err() const {
    if(!is_calculated_) throw std::runtime_error("Result must be calculated in order to report.");
    return relative_error_ * creport();
}

double hll_t::est_err() noexcept {
    if(!is_calculated_) sum();
    return cest_err();
}

hll_t const &hll_t::operator+=(const hll_t &other) {
    if(other.np_ != np_) {
        char buf[256];
        sprintf(buf, "For operator +=: np_ (%zu) != other.np_ (%zu)\n", np_, other.np_);
        throw std::runtime_error(buf);
    }
    unsigned i;
#if HAS_AVX_512
    __m512i *els(reinterpret_cast<__m512i *>(core_.data()));
    const __m512i *oels(reinterpret_cast<const __m512i *>(other.core_.data()));
    for(i = 0; i < m_ >> 6; ++i) els[i] = _mm512_or_epi64(els[i], oels[i]);
    if(m_ < 64) for(;i < m_; ++i) core_[i] |= other.core_[i];
#elif __AVX2__
    __m256i *els(reinterpret_cast<__m256i *>(core_.data()));
    const __m256i *oels(reinterpret_cast<const __m256i *>(other.core_.data()));
    for(i = 0; i < m_ >> 5; ++i) els[i] = _mm256_or_si256(els[i], oels[i]);
    if(m_ < 32) for(;i < m_; ++i) core_[i] |= other.core_[i];
#elif __SSE2__
    __m128i *els(reinterpret_cast<__m128i *>(core_.data()));
    const __m128i *oels(reinterpret_cast<const __m128i *>(other.core_.data()));
    for(i = 0; i < m_ >> 4; ++i) els[i] = _mm_or_si128(els[i], oels[i]);
    if(m_ < 16) for(; i < m_; ++i) core_[i] |= other.core_[i];
#else
    for(i = 0; i < m_; ++i) core_[i] |= other.core_[i];
#endif
    return *this;
}

hll_t const &hll_t::operator&=(const hll_t &other) {
    if(other.np_ != np_) {
        char buf[256];
        sprintf(buf, "For operator &=: np_ (%zu) != other.np_ (%zu)\n", np_, other.np_);
        throw std::runtime_error(buf);
    }
    unsigned i;
#if HAS_AVX_512
    __m512i *els(reinterpret_cast<__m512i *>(core_.data()));
    const __m512i *oels(reinterpret_cast<const __m512i *>(other.core_.data()));
    for(i = 0; i < m_ >> 6; ++i) els[i] = _mm512_min_epu8(els[i], oels[i]);
    if(m_ < 64) for(;i < m_; ++i) core_[i] = std::min(core_[i], other.core_[i]);
#elif __AVX2__
    __m256i *els(reinterpret_cast<__m256i *>(core_.data()));
    const __m256i *oels(reinterpret_cast<const __m256i *>(other.core_.data()));
    for(i = 0; i < m_ >> 5; ++i) els[i] = _mm256_min_epu8(els[i], oels[i]);
    if(m_ < 32) for(;i < m_; ++i) core_[i] = std::min(core_[i], other.core_[i]);
#elif __SSE2__
    __m128i *els(reinterpret_cast<__m128i *>(core_.data()));
    const __m128i *oels(reinterpret_cast<const __m128i *>(other.core_.data()));
    for(i = 0; i < m_ >> 4; ++i) els[i] = _mm_min_epu8(els[i], oels[i]);
    if(m_ < 16) for(;i < m_; ++i) core_[i] = std::min(core_[i], other.core_[i]);
#else
    for(i = 0; i < m_; ++i) core_[i] = std::min(core_[i], other.core_[i]);
#endif
    return *this;
}

// Returns the size of a symmetric set difference.
double operator^(hll_t &first, hll_t &other) {
    return 2*(hll_t(first) + other).report() - first.report() - other.report();
}

// Returns the set intersection
hll_t operator&(hll_t &first, hll_t &other) {
    hll_t tmp(first);
    return tmp &= other;
}

hll_t operator+(const hll_t &one, const hll_t &other) {
    if(other.get_np() != one.get_np())
        LOG_EXIT("np_ (%zu) != other.get_np() (%zu)\n", one.get_np(), other.get_np());
    hll_t ret(one);
    return ret += other;
}

// Returns the size of the set intersection
double intersection_size(const hll_t &first, const hll_t &other) {
    hll_t tmp(first);
    tmp &= other;
    return tmp.report();
}

// Clears, allows reuse with different np.
void hll_t::resize(std::size_t new_size) {
    new_size = roundup64(new_size);
    LOG_DEBUG("Resizing to %zu, with np = %zu\n", new_size, (std::size_t)std::log2(new_size));
    clear();
    core_.resize(new_size);
    np_ = (std::size_t)std::log2(new_size);
    m_ = new_size;
    alpha_ = make_alpha(m_);
    relative_error_ = 1.03896 / std::sqrt(m_);
}

void hll_t::clear() {
     std::fill(std::begin(core_), std::end(core_), 0u);
     sum_ = is_calculated_ = 0;
}

std::string hll_t::to_string() const {
    return is_calculated_ ? std::to_string(creport()) + ", +- " + std::to_string(cest_err())
                          : desc_string();
}

std::string hll_t::desc_string() const {
    char buf[1024];
    std::sprintf(buf, "Size: %zu. nb: %zu. error: %lf. Is calculated: %s. sum: %lf\n",
                 np_, m_, relative_error_, is_calculated_ ? "true": "false", sum_);
    return buf;
}

void hll_t::free() {
    decltype(core_) tmp{};
    std::swap(core_, tmp);
}

} // namespace hll<|MERGE_RESOLUTION|>--- conflicted
+++ resolved
@@ -9,25 +9,7 @@
 constexpr long double TWO_POW_32 = (1ull << 32) * 1.;
 
 void hll_t::sum() {
-<<<<<<< HEAD
     std::uint64_t counts[64]{0};
-=======
-#if USE_OPENMP
-    std::atomic<std::uint64_t> counts[64];
-#else
-    std::uint64_t counts[64];
-#endif
-    std::memset(counts, 0, sizeof counts);
-#if USE_OPENMP
-    // Do not use this. The atomic operations are very expensive.
-    std::fprintf(stderr, "Using openmp\n");
-    // TODO: avoid temporaries of
-    #pragma omp parallel for schedule (static,16384)
-    for(std::uint64_t i = 0; i < m_; ++i) {
-        ++counts[core_[i]];
-    }
-#else
->>>>>>> 3b911a0e
     for(const auto i: core_) ++counts[i];
     sum_ = 0;
     for(unsigned i(0); i < 64; ++i) sum_ += counts[i] * (1. / (1ull << i));
