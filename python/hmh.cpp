--- conflicted
+++ resolved
@@ -27,19 +27,14 @@
             return h == h2;
         }).def("__neq__", [](const sketch::HyperMinHash &h, const sketch::HyperMinHash &h2) {
             return h != h2;
-<<<<<<< HEAD
         }).def("write", [](const sketch::HyperMinHash &h, std::string path) {
             h.write(path);
         });
-=======
-        })
->>>>>>> feb0c83a
 #if 0
         .def("compress", [](const sketch::HyperMinHash &h1, unsigned newnp) {return h1.compress(newnp);},
              py::return_value_policy::take_ownership,
              "Compress an HLL sketch from a previous prefix length to a smaller one.")
 #endif
-        ;
 
     m.def("jaccard_index", [](sketch::HyperMinHash &h1, sketch::HyperMinHash &h2) {
             return jaccard_index(h1, h2);
